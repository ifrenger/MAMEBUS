/**
 * mamebus.c
 *
 * Andrew Stewart
 * Jordyn Moscoso
 *
 * Core code file for the Meridionally-Averaged Model of Eastern Boundary Upwelling Systems (MAMEBUS).
 * Integrates residual-mean buoyancy and tracer equations in an Eastern Boundary Current-like domain.
 *
 */
#include <time.h>

#include "rktvd.h"
#include "defs.h"
#include "ab.c"



// Total number of input parameters - must match the number of parameters defined in main()
#define NPARAMS 40



// TODO document BGC input parameters
// TODO document input/output parameters in all functions
// TODO generalize wind forcing to allow arbitrary time intervals between wind forcing data
// TODO remove depth-averaged component of u after each time step - needs a new function
// TODO determine psim from uvel if using TTTW
// TODO need to add inputs for along-shore tracer gradients and pressure gradients
// TODO need to add along-slope advection


//////////////////////////////////
///// BEGIN GLOBAL VARIABLES /////
//////////////////////////////////

// Grid size
int Ntracs = 0;
int Nx = 0;
int Nz = 0;
int Ntot = 0;

// Physical parameters
real Lx = 0;
real Lz = 0;
real Kconv0 = 10;
real rho0 = 1e3;
real f0 = 1e-4;
bool use_sml = true;
bool use_bbl = true;
real Hsml = 50.0;
real Hbbl = 50.0;
int tlength = 0;
real r_bbl = 0; // drag coefficient

// Biogeochemical parameters
uint bgcModel = 0;
int MP = 0;
int MZ = 0;
int MD = 2;  // Always have one small detrital group and one large.
int MN = 1;  // Always have one Nitrate
int nbgc; // Counts number of biogeochemical parameters

// Scaling Constants
real day = 86400;                 // Seconds in a day
real year = 31449600;             // Seconds in a year (52 7-day weeks)
real grav = 9.8;                     // m/s^2 (gravity)

// Parameter arrays
real *** phi_init = NULL;     // Initial condition
real * hb_in = NULL;          // Ocean depth
real * tau = NULL;           // Surface wind stress
real ** Kgm_psi_ref = NULL;   // Reference GM diffusivity
real ** Kiso_psi_ref = NULL;  // Reference isopycnal diffusivity
real ** Kdia_psi_ref = NULL;  // Reference diapycnal diffusivity
real *** phi_relax = NULL;    // Tracer relaxation values
real *** T_relax = NULL;      // Tracer relaxation time scale
real * bgc_params = NULL;     // Vector containing biogeochemical parameters, all read in as a vector for
// storage purposes and to make code adapable for a single nitrate model and NPZ model


// Numerical parameters
real KT00_sigma = 1;         // Kurganov-Tadmor minmod-limiting parameter
bool limSlopes = false;    // Use Cox slope limiting
real Smax = 0.1;        // Max isopycnal slope
const int idx_uvel = 0;   // Index of buoyancy variable in list of tracers
const int idx_vvel = 1;   // Index of buoyancy variable in list of tracers
const int idx_buoy = 2;   // Index of buoyancy variable in list of tracers

// Sigma-coordinate grid parameters
real h_c = 1e16;
real theta_s = 0;
real theta_b = 0;

// Grids and grid spacings
real ds = 0;
real dx = 0;
real _dx = 0;
real _2dx = 0;
real dxsq = 0;
real * sigma_phi = NULL;  // Stretched coordinate grids
real * sigma_psi = NULL;
real ** _dz_phi = NULL;   // Grid spacings
real ** _2dz_phi = NULL;
real ** _dzsq_psi = NULL;
real ** _dz_w = NULL;
real ** _dzsq_w = NULL;
real ** dz_u = NULL;
real ** _dz_u = NULL;
real * hb_phi = NULL;     // Ocean depths and bottom slope
real * hb_psi = NULL;
real * sb_phi = NULL;
real * sb_psi = NULL;
real ** ZZ_phi = NULL;    // Depth grids
real ** ZZ_psi = NULL;
real ** ZZ_u = NULL;
real ** ZZ_w = NULL;

// Name of the program (for error messages)
char * progname = NULL;

// Time-stepping scheme
<<<<<<< HEAD
uint timeSteppingScheme = TIMESTEPPING_AB3;
=======
uint timeSteppingScheme = TIMESTEPPING_RKTVD1;
>>>>>>> 19ff2a52

// Tracer advection scheme
uint advectionScheme = ADVECTION_KT00;

// Momentum scheme
uint momentumScheme = MOMENTUM_TTTW;

// Output filenames
static const char OUTN_ZZ_PHI[] = "ZZ_PHI";
static const char OUTN_ZZ_PSI[] = "ZZ_PSI";
static const char OUTN_ZZ_U[] = "ZZ_U";
static const char OUTN_ZZ_W[] = "ZZ_W";
static const char OUTN_PSIM[] = "PSIM";
static const char OUTN_PSIE[] = "PSIE";
static const char OUTN_PSIR[] = "PSIR";
static const char OUTN_TRAC[] = "TRAC";

// Work arrays for calculating time derivatives
real * phi_wrk_V = NULL;      // Current iteration data - work array
real *** phi_wrk = NULL;
real *** dphi_dt_wrk = NULL;  // Time derivative of current iteration - work array
real ** HHx = NULL;           // Hyperbolic tracer fluxes
real ** HHz = NULL;
real ** PPx = NULL;           // Parabolic tracer fluxes
real ** PPz = NULL;
real ** psi_r = NULL;         // Residual streamfunction
real ** u_r = NULL;
real ** w_r = NULL;
real ** psi_m = NULL;         // Eulerian-mean streamfunction
real ** psi_e = NULL;         // Eddy streamfunction
real ** dphi_dx = NULL;       // Tracer gradients at cell centers
real ** dphi_dz = NULL;
real ** phi_xp = NULL;        // Extrapolated tracer values on cell faces
real ** phi_xm = NULL;
real ** phi_zp = NULL;
real ** phi_zm = NULL;
real ** Sgm_psi = NULL;       // Isopycnal slope (for residual streamfunction)
real ** Siso_u = NULL;
real ** Siso_w = NULL;
real * impl_A = NULL;         // Implicit diffusion solver arrays
real * impl_B = NULL;
real * impl_C = NULL;
real * impl_D = NULL;
real ** Kgm_psi = NULL;       // GM diffusivity
real ** Kgm_u = NULL;
real ** Kgm_w = NULL;
real ** Kiso_u = NULL;        // Isopycnal diffusivity
real ** Kiso_w = NULL;
real ** Kdia_w = NULL;        // Diapycnal diffusivity
real ** BPa = NULL;           // Baroclinic Pressure
real ** BPx = NULL;           // Baroclinic Pressure gradient
real ** BBy = NULL;           // Buoyancy

// Boundary layer work arrays
uint * k_sml = NULL;
real * wn_sml = NULL;
real * wp_sml = NULL;
uint * k_bbl = NULL;
real * wn_bbl = NULL;
real * wp_bbl = NULL;
real * db_dx = NULL;
real * db_dz = NULL;

////////////////////////////////
///// END GLOBAL VARIABLES /////
////////////////////////////////





/**
 * windInterp
 *
 * TODO I don't like the global variable for tau
 * TODO need to come up with a more general approach to time-variable forcing,
 *
 */
void windInterp (const real t)
{

  

}





// TODO ened to add surface bottom BLs


/**
 * calcPsim
 *
 * Calculates the mean overturning streamfunction from the mean momentum equation.
 * The result is stored in the psi_m matrix.
 *
 */
void calcPsim (const real t, real ** uvel, real ** psi_m)
{
    int j,k;
    real z;
  
    // Zero streamfunction at top/bottom boundaries
    for (j = 0; j < Nx+1; j ++)
    {
      psi_m[j][0] = 0;
      psi_m[j][Nz] = 0;
    }
    // Zero streamfunction at east/west boundaries
    for (k = 0; k < Nz+1; k ++)
    {
      psi_m[0][k] = 0;
      psi_m[Nx][k] = 0;
    }
  
    // If we are not evolving momentum explicitly then we prescribe simple
    // uniform Ekman velocities in the SML and BBL
    if (momentumScheme == MOMENTUM_NONE)
    {
      
      
#pragma parallel
      
      // Current implementation: uniform horizontal velocity in SML and BBL
      for (j = 1; j < Nx; j ++)
      {
          for (k = 1; k < Nz; k ++)
          {
              z = ZZ_psi[j][k];
              
              psi_m[j][k] = tau[j]/(rho0*f0);
              
              if (use_sml && (z > -Hsml))
              {
                  psi_m[j][k] *= (-z/Hsml);
              }
              if (use_bbl && (z < -hb_psi[j] + Hbbl))
              {
                  psi_m[j][k] *= ((z+hb_psi[j])/Hbbl);
              }
          }
      }
    }
    // Otherwise just integrate u-velocity to get the mean streamfunction
    else
    {
      for (j = 1; j < Nx; j ++)
      {
        for (k = 1; k < Nz; k ++)
        {
          psi_m[j][k] = psi_m[j][k-1] - dz_u[j][k-1]*uvel[j][k-1];
        }
      }
    }
    
  
}












/// TODO allow selection of different scheme for prescribing Kgm

/**
 *
 * calcKgm
 *
 * Calculates the Gent-McWilliams (1990) buoyancy diffusivity (Kgm).
 *
 */
void calcKgm (const real t, real ** buoy, real ** Kgm_psi, real ** Kgm_u, real ** Kgm_w)
{
    int j,k;
    
#pragma parallel
    
    // Current implementation just keeps Kgm constant
    for (j = 0; j < Nx+1; j ++)
    {
        for (k = 0; k < Nz+1; k ++)
        {
            Kgm_psi[j][k] = Kgm_psi_ref[j][k];
        }
    }
    
#pragma parallel
    
    // Diffusivity on u-gridpoints
    for (j = 0; j < Nx+1; j ++)
    {
        for (k = 0; k < Nz; k ++)
        {
            Kgm_u[j][k] = 0.5*(Kgm_psi[j][k+1] + Kgm_psi[j][k]);
        }
    }
    
#pragma parallel
    
    // Diffusivity on w-gridpoints
    for (j = 0; j < Nx; j ++)
    {
        for (k = 0; k < Nz+1; k ++)
        {
            Kgm_w[j][k] = 0.5*(Kgm_psi[j+1][k] + Kgm_psi[j][k]);
        }
    }
    
}










/**
 *
 * calcKiso
 *
 * Calculates the Redi (1981) isopycnal diffusivity (Kiso).
 *
 */
void calcKiso (const real t, real ** buoy, real ** Kiso_u, real ** Kiso_w)
{
    int j,k;
    
    // Current implementation just keeps Kiso constant
    
#pragma parallel
    
    // Diffusivity on u-gridpoints
    for (j = 0; j < Nx+1; j ++)
    {
        for (k = 0; k < Nz; k ++)
        {
            Kiso_u[j][k] = 0.5*(Kiso_psi_ref[j][k+1] + Kiso_psi_ref[j][k]);
        }
    }
    
#pragma parallel
    
    // Diffusivity on w-gridpoints
    for (j = 0; j < Nx; j ++)
    {
        for (k = 0; k < Nz+1; k ++)
        {
            Kiso_w[j][k] = 0.5*(Kiso_psi_ref[j+1][k] + Kiso_psi_ref[j][k]);
        }
    }
    
}












/**
 *
 * calcKdia
 *
 * Calculates the diapycnal diffusivity (Kdia).
 *
 */
void calcKdia (const real t, real ** buoy, real ** Kdia_w)
{
    int j,k;
    
    // Current implementation takes constant Kdia and adds
    // a large diffusivity where the water column is statically
    // unstable
    
#pragma parallel
    
    // Parameters on w-gridpoints
    for (j = 0; j < Nx; j ++)
    {
        for (k = 1; k < Nz; k ++)
        {
            Kdia_w[j][k] = 0.5*(Kdia_psi_ref[j+1][k] + Kdia_psi_ref[j][k]);
            if (buoy[j][k] < buoy[j][k-1])
            {
                Kdia_w[j][k] += Kconv0;
            }
        }
        
        Kdia_w[j][0] = 0.5*(Kdia_psi_ref[j+1][0] + Kdia_psi_ref[j][0]);
        Kdia_w[j][Nz] = 0.5*(Kdia_psi_ref[j+1][Nz] + Kdia_psi_ref[j][Nz]);
    }
    
}

















// TODO upgrade these to Ferrari et al form

/**
 * surfStructFun
 *
 * Surface structure function for the modified Ferrari et al. (2008) boundary layer parameterization. Aligns the slope used
 * to calculate the eddy streamfunction and symmetric diffusion tensor with the ocean surface as the surface is approached.
 *
 * z is the current vertical position
 * h_sml is the surface mixed layer thickness
 * _lambda is the reciprocal of the vertical eddy lengthscale at the SML base, and defines the vertical derivative of G at the SML base
 *
 */
real surfStructFun (real z, real h_sml, real _lambda)
{
    real G = 1.0;
    
    if (z > -h_sml)
    {
        G = -z/h_sml;
        //G = -(1+h_sml*_lambda)*SQUARE(z/h_sml) - (2+h_sml*_lambda)*(z/h_sml);
    }
    
    return G;
}


/**
 * botStructFun
 *
 * Bottom structure function for the modified Ferrari et al. (2008) boundary layer parameterization. Reduces the effective
 * slope used to calculate the eddy streamfunction to zero at the ocean bed.
 *
 */
real botStructFun (real z, real h_bbl, real h_b, real lambda)
{
    real G = 1.0;
    
    if (z < h_b + h_bbl)
    {
        G = (z+h_b)/h_bbl;
    }
    
    return G;
}


/**
 * slopeStructFun
 *
 * Slope structure function for the modified Ferrari et al. (2008) boundary layer parameterization. Aligns the effective
 * slope for the symmetric diffusion tensor with the ocean bed as the ocean bed is approached.
 *
 */
real slopeStructFun (real z, real h_bbl, real h_b)
{
    real G = 1.0;
    
    if (z < h_b + h_bbl)
    {
        G = (z+h_b)/h_bbl;
    }
    
    return G;
}




















// TODO need to handle the case in which -Hsml < -h_b+Hbbl, i.e. in which BLs overlap

/**
 *
 * calcSlopes
 *
 * Calculates isopycnal slopes everywhere. The result is stored in
 * Sgm_psi (psi-gridpoints), Siso_u (u-gridpoints) and Siso_w (w-gridpoints).
 *
 * In the top and bottom boundary layers, the slopes are replaced
 * by effective slopes
 *   Sgm_psi -> S_e
 *   Siso_u,Siso_w -> S'_e
 * where S_e approaches zero at the boundary (so that the GM streamfunction
 * vanishes there) and S'_e approaches the top or bottom slope at the boundary,
 * ensuring that the eddy residual tracer flux is oriented parallel to the
 * boundary.
 *
 */
void calcSlopes (     const real        t,
                 real **           buoy,
                 real **           Sgm_psi,
                 real **           Siso_u,
                 real **           Siso_w)
{
    int j,k;
    real db_dz_sml, db_dz_bbl;
    real G_sml, G_bbl, G_slope;
    real z;
    real d2b_dz2;
    real _lambda_sml, lambda_bbl;
    
#pragma parallel
    
    // Calculate the effective isopycnal slope S_e everywhere
    for (j = 1; j < Nx; j ++)
    {
        // Calculate horizontal and vertical buoyancy gradients in (x,z) space
        for (k = 1; k < Nz; k ++)
        {
            db_dz[k] = 0.5 * ( (buoy[j][k]-buoy[j][k-1])*_dz_w[j][k] + (buoy[j-1][k]-buoy[j-1][k-1])*_dz_w[j-1][k] );
            db_dx[k] = 0.5 * ( (buoy[j][k]-buoy[j-1][k])*_dx + (buoy[j][k-1]-buoy[j-1][k-1])*_dx );
            db_dx[k] -= (ZZ_w[j][k]-ZZ_w[j-1][k])*_dx * db_dz[k];
        }
        db_dz[0] = 0; // N.B. THESE SHOULD NEVER BE USED
        db_dx[0] = 0; // Here we just set then so that they are defined
        db_dz[Nz] = 0;
        db_dx[Nz] = 0;
        
        // Calculate vertical gradients at SML base and BBL top
        if (use_sml)
        {
            // Buoyancy gradient at SML base
            db_dz_sml = db_dz[k_sml[j]]*wp_sml[j] + db_dz[k_sml[j]+1]*wn_sml[j];
            
            // Calculate reciprocal of vertical eddy length scale at SML base
            d2b_dz2 = (db_dz[k_sml[j]+1]-db_dz[k_sml[j]]) / (ZZ_psi[j][k_sml[j]+1]-ZZ_psi[j][k_sml[j]]);
            _lambda_sml = - d2b_dz2 / db_dz_sml;
        }
        if (use_bbl)
        {
            // Buoyancy gradient at BBL top
            db_dz_bbl = db_dz[k_bbl[j]]*wn_bbl[j] + db_dz[k_bbl[j]-1]*wp_bbl[j];
            
            // TODO
            lambda_bbl = 0;
        }
        
        // Construct effective isopycnal slope
        for (k = 1; k < Nz; k ++)
        {
            z = ZZ_psi[j][k];
            
            if (use_sml && (z > -Hsml))
            {
                // TODO calculate lambda
                G_sml = surfStructFun(z,Hsml,_lambda_sml);
                Sgm_psi[j][k] = - G_sml * db_dx[k] / db_dz_sml;
            }
            else if (use_bbl && (z < -hb_psi[j] + Hbbl))
            {
                G_bbl = botStructFun(z,Hbbl,hb_psi[j],lambda_bbl);
                Sgm_psi[j][k] = - G_bbl * db_dx[k] / db_dz_sml;
            }
            else
            {
                // Calculate slope on psi-gridpoints
                Sgm_psi[j][k] = - db_dx[k] / db_dz[k];
                
                // TODO replace with exponential taper - see Griffies (2004)
                // Cox slope-limiting.
                if (limSlopes)
                {
                    if (Sgm_psi[j][k] > Smax)
                    {
                        Sgm_psi[j][k] = Smax;
                    }
                    if (Sgm_psi[j][k] < -Smax)
                    {
                        Sgm_psi[j][k] = -Smax;
                    }
                }
            }
        }
    }
    
    // Isopycnal slope on the boundaries
    // N.B. THESE SHOULD NEVER BE USED
    // except to set the slope on u and w points below
    for (k = 1; k < Nz; k ++)
    {
        Sgm_psi[0][k] = Sgm_psi[1][k];
        Sgm_psi[Nx][k] = Sgm_psi[Nx-1][k];
    }
    for (j = 1; j < Nx; j ++)
    {
        Sgm_psi[j][0] = Sgm_psi[j][1];
        Sgm_psi[j][Nz] = Sgm_psi[j][Nz-1];
    }
    Sgm_psi[0][0] = Sgm_psi[1][1];
    Sgm_psi[0][Nz] = Sgm_psi[1][Nz-1];
    Sgm_psi[Nx][0] = Sgm_psi[Nx-1][1];
    Sgm_psi[Nx][Nz] = Sgm_psi[Nx-1][Nz-1];
    
#pragma parallel
    
    // Calculate modified effective slope S'_e on u-gridpoints
    for (j = 0; j < Nx+1; j ++)
    {
        for (k = 0; k < Nz; k ++)
        {
            // Interpolate S_e
            Siso_u[j][k] = 0.5*(Sgm_psi[j][k+1] + Sgm_psi[j][k]);
            
            // Augment to calculate modified effective slope S'_e
            if (use_bbl)
            {
                z = ZZ_u[j][k];
                if (z < -hb_psi[j] + Hbbl)
                {
                    G_slope = slopeStructFun(z,Hbbl,hb_psi[j]);
                    Siso_u[j][k] += (1-G_slope)*sb_psi[j];
                }
            }
        }
    }
    
#pragma parallel
    
    // Calculate modified effective slope S'_e on w-gridpoints
    for (k = 0; k < Nz+1; k ++)
    {
        for (j = 0; j < Nx; j ++)
        {
            // Interpolate S_e
            Siso_w[j][k] = 0.5*(Sgm_psi[j+1][k] + Sgm_psi[j][k]);
            
            // Augment to calculate modified effective slope S'_e
            if (use_bbl)
            {
                z = ZZ_w[j][k];
                if (z < -hb_phi[j] + Hbbl)
                {
                    G_slope = slopeStructFun(z,Hbbl,hb_phi[j]);
                    Siso_w[j][k] += (1-G_slope)*sb_phi[j];
                }
            }
        }
    }
    
}




































/**
 * calcPsie
 *
 * Calculates the eddy streamfunction from the mean buoyancy field.
 *
 */
void calcPsie (const real t, real ** buoy, real ** Kgm_psi, real ** Sgm_psi, real ** psi_e)
{
    int j,k;
    
    // Zero streamfunction at top/bottom boundaries
    for (j = 0; j < Nx+1; j ++)
    {
        psi_e[j][0] = 0;
        psi_e[j][Nz] = 0;
    }
    // Zero streamfunction at east/west boundaries
    for (k = 0; k < Nz+1; k ++)
    {
        psi_e[0][k] = 0;
        psi_e[Nx][k] = 0;
    }
    
#pragma parallel
    
    // Calculate psi_e everywhere
    for (j = 1; j < Nx; j ++)
    {
        for (k = 1; k < Nz; k ++)
        {
            psi_e[j][k] = Kgm_psi[j][k]*Sgm_psi[j][k];
        }
    }
    
}




















/**
 * calcPsir
 *
 * Calculates the residual streamfunction from the mean momentum equation
 * and mean buoyancy field.
 *
 */
void calcPsir (real ** psi_m, real ** psi_e, real ** psi_r, real ** u_r, real ** w_r)
{
    int j,k;
    
#pragma parallel
    
    // Calculate residual streamfunction - this step is really just for code clarity
    for (j = 0; j < Nx+1; j ++)
    {
        for (k = 0; k < Nz+1; k ++)
        {
            psi_r[j][k] = psi_e[j][k] + psi_m[j][k];
        }
    }
    
#pragma parallel
    
    for (k = 0; k < Nz; k ++)
    {
        for (j = 0; j < Nx+1; j ++)
        {
            // x-velocity
            u_r[j][k] = - (psi_r[j][k+1]-psi_r[j][k]) * _dz_u[j][k];
        }
    }
    
#pragma parallel
    
    // Calculate z-fluxes
    for (j = 0; j < Nx; j ++)
    {
        for (k = 0; k < Nz+1; k ++)
        {
            // z-velocity
            w_r[j][k] = (psi_r[j+1][k]-psi_r[j][k]) * _dx;
        }
    }
}
















/**
 * tderiv_relax
 *
 * Calculates the time tendency of each tracer due to tracer relaxation.
 *
 */
void tderiv_relax (const real t, real *** phi, real *** dphi_dt)
{
    // Looping variables
    int i,j,k;
    
    for (i = 0; i < Ntracs; i ++)
    {
        
#pragma parallel
        
        // Calculate time derivative of phi
        for (j = 0; j < Nx; j ++)
        {
            for (k = 0; k < Nz; k ++)
            {
                // Negative relaxation time means no relaxation
                if (T_relax[i][j][k] >= 0)
                {
                    // Instantaneous relaxation: phi cannot change
                    // N.B. This is enforced again after implicit diffusion is applied
                    if (T_relax[i][j][k] == 0.0)
                    {
                        dphi_dt[i][j][k] = 0.0;
                    }
                    // Otherwise relax phi towards phi_relax with timescale T_relax
                    else
                    {
                        dphi_dt[i][j][k] -= (phi[i][j][k]-phi_relax[i][j][k]) / T_relax[i][j][k];
                    }
                }
            }
        }
        
    }
    
}




/*
 * single_nitrate
 *
 * Calculates the time tendency of the biogeochemical tracers in a single nitrate model
 * returns the flux out of the grid cell to be used by the next grid cell (vertically) in the model
 */
real single_nitrate (const real t, const int j, const int k,
                     real *** phi, real *** dphi_dt,
                     real N, real T, real a_temp, real b_temp, real c_temp, real alpha, real monod, real r_flux)
{
    // Placeholders and values for the irradiance
    real IR = 0;
    real I0 = 340;
    real efold = 30;
    real kw = 0.04;
    real kc = 0.03;
    real K = 0;
    
    real f = 0.09;                           // fraction of exported material
    
    // Variables
    real flux = 0;
    real t_uptake = 0;                       // temperature dependent uptake rate
    real remin_in_box = 0;                   // value of remineralization in box
    real lk = 0;                             // light saturation constant
    real l_uptake = 0;                       // light dependent uptake rate
    real uptake = 0;                         // uptake in each grid box
    real scale_height = 0;                   // scale height from 50 to 200 for remin export (surface to floor) mimics the Martin curve for material export
    real dz = 0;                             // vertical grid spacing placeholder
    
    real remin = 0;
    
    // Temperature and Irradiance (Sarmiento & Gruber)
    K = kw + kc*N;
    IR = I0*exp(K*ZZ_phi[j][k]/efold);
    
    t_uptake = a_temp * pow(b_temp, c_temp * T);    // temperature dependent uptake rate
    lk = t_uptake / alpha;
    l_uptake = IR / sqrt(POW2(IR) + POW2(lk));
    
    // Uptake and Remineralizaiton
    uptake = (l_uptake * t_uptake) * N;
    remin_in_box = (1-f) * uptake;
    
    // Scale Height for Remin
    scale_height = -(150/Lz) * ZZ_phi[j][k] + 50;
    dz = 1/_dz_phi[j][k];
    
    flux = (r_flux - (dz * f) * uptake) / ( 1 + dz/scale_height );
    remin = - flux / scale_height;
    r_flux = flux;             // Move to the next vertical grid cell
    
//    // Uncomment to Return any extra flux of nutrients to bottom grid cell
//    if (k == 0)
//    {
//        remin -= flux / dz;
//        r_flux = 0;           // Reset flux of nutrients at the surface to zero
//    }
    
    //
    // Update the value of nitrate
    //
    dphi_dt[2][j][k] += remin + remin_in_box - uptake;
    return r_flux;
    
    if (isnan(uptake))
    {
        printf("Uptake is NaN \n");
        fflush(stdout);
    }
}




void npzd (const real t, const int j, const int k, real *** phi, real *** dphi_dt,
           int NMAX, real N, real T,
           real lp, real * lz, real vmax, real kn, real gmax, real kp)
{
    int i;                  // counters
    
    real tref = 20;         // Reference temperature
    real qsw = 340;         // surface irradiance
    real r = 0.05;          // temperature dependence
    real kpar = 0;          // light attenuation
    real ir = 0;            // irradiance profile in cell
    real temp = 0;          // temperature coefficient
    real atten = 0;         // biomass amount to attenuate light
    real I0 = 0;            // Available light at every grid level
    real wsink = 10;        // sinking speed (m/s)
    real r_remin = 0.04;    // remineralization
    real delta_x = 0.25;    // width of grazing profile
    real lambda = 0.33;     // grazing efficiency
    real mu = 0.02;         // mortality
    
    real U = 0;             // updake
    real R = 0;             // remineralization
    real G = 0;             // grazing
    real MZ = 0;            // mortality
    real MP = 0;
    real theta = 0;         // lp to lz comparison
    real bio = 0;           // available biomass
    real zeta = 0;          // zooplankton mortality holder
    
    // placeholders for PZD and time tendencies
    real ** P = NULL;
    real ** Z = NULL;
    real ** D = NULL;
    real ** dN_dt = NULL;
    real ** dP_dt = NULL;
    real ** dZ_dt = NULL;
    real ** dD_dt = NULL;
    

}









void ssem (const real t, const int j, const int k, real *** phi, real *** dphi_dt,
           int NMAX, real N, real T,
           real * lp, real * lz, real * vmax, real * kn, real * gmax, real * preyopt, real * kp)
{
    int l,m;                    // Counters

    
    // Parameters for temperature dependent uptake.
    real tref = 20;         // Reference surface temperature
    real R = 0.05;          // Temperature dependence (ward 2012)
    real tfrac = 0;         // Temperature dependent uptake
    real irfrac = 0;        // Fraction of light (for light depenendent uptake)
    real IR = 0;            // Holder to calculate irradiance
    real I0 = 340;          // Irradiance at the surface
    real efold = 30;        // efolding depth for irradiance (Sarmeinto & Gruber)
    real kw = 0.04;         // light attenuation of water
    real kc = 0.03;         // light attenuation of cholorophyll
    real K = 0;             // Holder for light attenuation constant
    
    // Grazing Parameters and placeholders
    real delx = 0.25;           // Width of grading profile
    real graze = 0;
    real eff = 0.33;             // zooplankton assimilation efficiency.
    
    // Detritus parameters
    real mu = 0.02/day;         // Mortality parameter (Ward)
    real sinklim = 66.55;       // the esd (mu m) where detritus sinks approx 10m/day
    real rdl = 0.04/day;        // remin parameter PON remin
    real rds = 0.1/day;         // DON remin
    real rsink = 10/day;        // sinking rate 50 m day
    real remin = 0;             // Detritus remin value
    
    // Placeholders for timestepping
    real dn = 0;            // Nitrate
    real dp = 0;            // Phytoplankton
    real dz = 0;            // Zooplankton
    real dd_large = 0;      // Large detritus (sinking)
    real dd_small = 0;      // Small detritus (non-sinking)
    real pbiotot = 0;       // total phytoplankton biomass
    real zbiotot = 0;       // total zooplankton biomass
    real P = 0;             // Phytoplankton
    real Z = 0;             // Zooplankton
    real DS = 0;            // Small detritus
    real DL = 0;            // Large detritus
    
    // NPZD arrays as to not over calculate
    real uptake[MP];        // uptake
    real mp[MP];            // phytoplankton mortality
    real mz[MZ];            // zooplankton mortality
    real palat[MP][MZ];     // phytoplankton palatibility matrix
    
    
    
    
    
    ///////////////////////////////////////
    ///// BIOGEOCHEMISTRY STARTS HERE /////
    ///////////////////////////////////////
    
    // Calculate palatibility:
    for (l = 0; l < MP; l++)
    {
        for (m = 0; m < MZ; m ++)
        {
            palat[l][m] = exp(- POW2((log10(lp[l]) - log10(preyopt[m]))/delx) );
        }
    }
    
    
    //
    // Calculate physical scaling values for temperature dependent uptake
    // and light dependent uptake.
    //
    DS = phi[2+MN+MP+MZ][j][k];
    DL = phi[2+MN+MP+MZ+1][j][k];
    tfrac = exp(R*(T-tref));
    
    for (l = 0; l < MP; l++)
    {
        pbiotot += phi[2+MN+l][j][k];
    }
    
    for (m = 0; m < MZ; m++)
    {
        zbiotot += phi[2+MN+MP+m][j][k];
    }
    
    K = kw + kc*(pbiotot+zbiotot);
    IR = I0*exp(K*ZZ_phi[j][k]/efold);  // Irradiance is here
    irfrac = IR/I0; // Franks 2001
    
    //
    // NITRATE
    //
    for (l = 0; l < MP; l++)
    {
        P = phi[2+MN+l][j][k];
        uptake[l] = irfrac*tfrac*vmax[l]*(N/(N+kn[l]))*P;
        dn += uptake[l];
    }
    remin = rdl*DL + rds*DS;
    dphi_dt[2][j][k] += -dn + remin;
    
    //
    // PHYTOPLANKTON
    //
    
    for (l = 0; l < MP; l++)
    {
        // Reset to zero at the start of every outer loop.
        graze = 0;
        // Calculate grazing on the jth phytoplankton by summing over k-zooplankton.
        P = phi[2+MN+l][j][k];
        for (m = 0; m < MZ; m ++)
        {
            Z = phi[2+MN+MP+m][j][k];
            graze += gmax[m]*(palat[l][m]/(kp[m] + pbiotot))*Z*P*(1-exp(-P));
        }
        mp[l] = mu*P;
        
        dp = uptake[l] - graze - mp[l];
        dphi_dt[2+MN+l][j][k] += dp;
    }
    
    //
    // ZOOPLANKTON
    //
    
    // Calculate the effect of grazing on zooplankton
    for (m = 0; m < MZ; m++)
    {
        graze = 0;
        Z = phi[2+MN+MP+m][j][k];
        for (l = 0; l < MP; l++)
        {
            P = phi[2+MN+l][j][k];
            graze += gmax[m]*(palat[l][m]/(kp[m] + pbiotot))*Z*P*(1-exp(-P));
        }
        
        mz[m] = mu*Z*zbiotot;       // Following Banas 2011
        dz = eff*graze - mz[m];
        dphi_dt[2+MN+MP+m][j][k] += dz;
    }
    
    //
    // DETRITUS
    //
    
    // Detritus is split into two groups, the larger (PON) and smaller (DON) rates are from (Ward et. al. 2012)
    
    dd_small = 0; // set the detritus holders to zero.
    dd_large = 0;
    // Messy grazing for system closure
    for (l = 0; l < MP; l++)
    {
        graze = 0;
        // if the phytoplankton being grazed is less than the sinking limit, then, the messy grazing is added to the small DON group.
        P = phi[2+MN+l][j][k];
        if (lp[l] < sinklim)
        {
            for (m = 0; m < MZ; m ++)
            {
                Z = phi[2+MN+MP+m][j][k];
                graze += gmax[m]*(palat[l][m]/(kp[m] + pbiotot))*Z*P*(1-exp(-P));
            }
            dd_small = (1-eff)*graze;
        }
        else
        {
            for (m = 0; m < MZ; m ++)
            {
                Z = phi[2+MN+MP+m][j][k];
                graze += gmax[m]*(palat[l][m]/(kp[m] + pbiotot))*Z*P*(1-exp(-P));
            }
            dd_large = (1-eff)*graze;
        }
    }
    
    // Add in the effects of mortality
    for (l = 0; l < MP; l++)
    {
        if (lp[l] < sinklim)
        {
            dd_small += mp[l];
        }
        else
        {
            dd_large += mp[l];
        }
    }
    
    for (m = 0; m < MZ; m++)
    {
        if (lz[m] < sinklim)
        {
            dd_small += mz[m];
        }
        else
        {
            dd_large += mz[m];
        }
    }
    
    
    // Subtract off remineralization
    dd_large -= rdl*DL;
    dd_small -= rds*DS;
    
    if (k < Nz)
    {
        dphi_dt[2+MN+MP+MZ+1][j][k] -= rsink*(DL - phi[2+MN+MP+MZ+1][j][k+1])*_dz_phi[j][k];
        dphi_dt[2+MN+MP+MZ+1][j][k+1] += rsink*(DL - phi[2+MN+MP+MZ+1][j][k+1])*_dz_phi[j][k];
    }
    
    dphi_dt[2+MN+MP+MZ+1][j][k] += dd_large;
    dphi_dt[2+MN+MP+MZ][j][k] += dd_small;
    
}










/**
 * tderiv_bgc
 *
 * Calculates the time tendency of any tracer phi due to biogeochemical processes.
 *
 */
void tderiv_bgc (const real t, real *** phi, real *** dphi_dt)
{
    int i,j,k; // Physical coutners
    int l,m;   // BGC parameters
    
    // Single nitrate model holders
    real r_flux = 0;                         // holder for remin value in the single nitrate model
    real r_flux_next = 0;                    // placeholder for function output

    // NPZD model parameter vectors
    real gmax[MZ];
    real kp[MZ];
    real kn[MP];
    real vmax[MP];
    real lp[MP];
    real lz[MZ];
    real preyopt[MZ];
    real ** npzparams = NULL;                                       // 8 X (MP or MZ (whichever is larger))
    int NMAX = 0;
    
    real T = 0;                              // Placeholder for Temperature
    real N = 0;                              // Placeholder for Nitrate
    
    
    switch (bgcModel)
    {
        case BGC_NONE:
        {
            return;
        }
        
        case BGC_NITRATEONLY:
        {
            
            // Parameters
            real a_temp = bgc_params[0];
            real b_temp = bgc_params[1];
            real c_temp = bgc_params[2];
            real alpha = bgc_params[3];
            real monod = bgc_params[4];
            
            // Build temperature dependent uptake
            for (j = 0; j < Nx; j++)
            {
                r_flux = 0;
                for (k = Nz-1; k >= 0; k--)
                {
                    
                    // Temperature and Irradiance
                    T = phi[2][j][k];    // temperature in grid box
                    N = phi[3][j][k];
                    
                    // Calculate the tendency for the single nitrate model
                    r_flux = single_nitrate(t,j,k,phi,dphi_dt,N,T,a_temp,b_temp,c_temp,alpha,monod,r_flux);
                }
            }
            break;
        }
            //
            //
            // NPZD MODEL STARTS HERE
            //
            //
        case BGC_NPZD:
        {
            
        }
            //
            //
            // SSEM MODEL STARTS HERE
            //
            //
        case BGC_SSEM: // Size structured Model
        {
            // Determine whether MP or MZ is larger in order to unpack the uptake parameters and all of that
            if (MP > MZ)
            {
                NMAX = MP;
            }
            else
            {
                NMAX = MZ;
            }
            
            // Unpack all of the parameters first
            //  this much match the length in vec2mat below
            // [lp ; lz; vmax; kn; gmax; preyopt; kp];
            vec2mat(bgc_params,&npzparams,nbgc,NMAX);
            
            // Phytoplankton parameters
            for (l = 0; l < MP; l++)
            {
                lp[l] = npzparams[0][l];
                vmax[l] = npzparams[2][l];
                kn[l] = npzparams[3][l];
            }
            // Zooplankton Parameters
            for (m = 0; m < MZ; m++)
            {
                lz[m] = npzparams[1][m];
                gmax[m] = npzparams[4][m];
                preyopt[m] = npzparams[5][m];
                kp[m] = npzparams[6][m];
            }
            
            
            // Caluclate the time tendency of the npzd model
            for (j = 0; j < Nx-1; j++)
            {
                for (k = Nz-1; k >= 0; k--)
                {
                    T = phi[0][j][k];    // temperature in grid box
                    N = phi[2][j][k];    // Nitrate in grid box
                    ssem(t,j,k,phi,dphi_dt,NMAX,N,T,lp,lz,vmax,kn,gmax,preyopt,kp);
                }
            }
            
            break;
        }
        default:
        {
            printf("Error: MODELTYPE is undefined");
            break;
        }
            
    }
    
}











/**
 * do_adv_diff
 *
 * Calculates the time tendency of any tracer phi due to advection/diffusion.
 *
 */
void do_adv_diff (  const real    t,
                  real **       phi,
                  real **       dphi_dt,
                  bool          is_buoy,
                  real **       u_r,
                  real **       w_r,
                  real **       Kiso_u,
                  real **       Kiso_w,
                  real **       Siso_u,
                  real **       Siso_w)
{
    /// Looping variables
    int j,k;
    
    // True isopycnal slope, relative to sigma coordinates
    real Siso_true = 0;
    real z;

    /////////////////////////////////////////////////////
    ///// Arrays used by the Kurganov-Tadmor scheme /////
    /////////////////////////////////////////////////////
    
    if (advectionScheme == ADVECTION_KT00)
    {
        // Near-boundary derivatives
        for (j = 0; j < Nx; j ++)
        {
            dphi_dz[j][0] = (phi[j][1]-phi[j][0]) * _dz_w[j][1];
            dphi_dz[j][Nz-1] = (phi[j][Nz-1]-phi[j][Nz-2]) * _dz_w[j][Nz-1];
        }
        for (k = 0; k < Nz; k ++)
        {
            dphi_dx[0][k] = (phi[1][k]-phi[0][k]) * _dx;
            dphi_dx[Nx-1][k] = (phi[Nx-1][k]-phi[Nx-2][k]) * _dx;
        }
        
#pragma parallel
        
        // Determine limited y-slopes at cell centres
        for (j = 1; j < Nx-1; j ++)
        {
            for (k = 0; k < Nz; k ++)
            {
                dphi_dx[j][k] = minmod( KT00_sigma * (phi[j+1][k]-phi[j][k]) * _dx,
                                       (phi[j+1][k]-phi[j-1][k]) * _2dx,
                                       KT00_sigma * (phi[j][k]-phi[j-1][k]) * _dx  );
            }
        }
        
#pragma parallel
        
        // Determine limited z-slopes at cell centres
        for (j = 0; j < Nx; j ++)
        {
            for (k = 1; k < Nz-1; k ++)
            {
                dphi_dz[j][k] = minmod( KT00_sigma * (phi[j][k+1]-phi[j][k]) * _dz_w[j][k+1],
                                       (phi[j][k+1]-phi[j][k-1]) * _2dz_phi[j][k],
                                       KT00_sigma * (phi[j][k]-phi[j][k-1]) * _dz_w[j][k]  );
            }
        }
        
#pragma parallel
        
        // Interpolate phi to cell y-faces
        for (j = 1; j < Nx; j ++)
        {
            for (k = 0; k < Nz; k ++)
            {
                phi_xm[j][k] = phi[j-1][k] + 0.5*dx*dphi_dx[j-1][k];
                phi_xp[j][k] = phi[j][k] - 0.5*dx*dphi_dx[j][k];
            }
        }
        
#pragma parallel
        
        // Interpolate phi to cell z-faces
        for (j = 0; j < Nx; j ++)
        {
            for (k = 1; k < Nz; k ++)
            {
                phi_zm[j][k] = phi[j][k-1] + (ZZ_w[j][k]-ZZ_phi[j][k-1])*dphi_dz[j][k-1];
                phi_zp[j][k] = phi[j][k] + (ZZ_w[j][k]-ZZ_phi[j][k])*dphi_dz[j][k];
            }
        }
    }
    

    
    /////////////////////////////////
    ///// Calculation of fluxes /////
    /////////////////////////////////
    
#pragma parallel
    
    // Calculate y-fluxes
    for (k = 0; k < Nz; k ++)
    {
        // No flux across boundaries
        HHx[0][k] = 0;
        HHx[Nx][k] = 0;
        PPx[0][k] = 0;
        PPx[Nx][k] = 0;
        
        for (j = 1; j < Nx; j ++)
        {
            // Current depth
            z = ZZ_u[j][k];
            
            // True isopycnal slope defines direction of isopycnal mixing in sigma coordinates
            Siso_true = Siso_u[j][k] - (ZZ_phi[j][k]-ZZ_phi[j-1][k])*_dx;
            
            // Flux calculation depends on spatial discretisation method
            switch (advectionScheme)
            {
                case ADVECTION_CENTERED:
                {
                    // Hyperbolic fluxes
                    HHx[j][k] = u_r[j][k] * 0.5*(phi[j][k]+phi[j+1][k]);
                    
                    // Parabolic fluxes
                    if ( is_buoy && (!use_sml || (z < -Hsml)) && (!use_bbl || (z > -hb_psi[j]+Hbbl)) )
                    {
                        PPx[j][k] = 0;
                    }
                    else
                    {
                        PPx[j][k] = Kiso_u[j][k] * (phi[j][k]-phi[j-1][k]) * _dx;
                        
                        if (k == 0)
                        {
                            PPx[j][k] += Kiso_u[j][k] * Siso_true
                            * 0.5 * ( (phi[j][k+1]-phi[j][k])*_dz_w[j][k+1] + (phi[j-1][k+1]-phi[j-1][k])*_dz_w[j-1][k+1] );
                        }
                        else if (k == Nz-1)
                        {
                            PPx[j][k] += Kiso_u[j][k] * Siso_true
                            * 0.5 * ( (phi[j][k]-phi[j][k-1])*_dz_w[j][k] + (phi[j-1][k]-phi[j-1][k-1])*_dz_w[j-1][k] );
                        }
                        else
                        {
                            PPx[j][k] += Kiso_u[j][k] * Siso_true
                            * 0.5 * ( (phi[j][k+1]-phi[j][k-1])*_2dz_phi[j][k] + (phi[j-1][k+1]-phi[j-1][k-1])*_2dz_phi[j-1][k] );
                        }
                    }
                    
                    break;
                }
                case ADVECTION_KT00:
                {
                    // Hyperbolic fluxes
                    HHx[j][k] = 0.5*( u_r[j][k]*(phi_xm[j][k]+phi_xp[j][k])
                                     - fabs(u_r[j][k])*(phi_xp[j][k]-phi_xm[j][k]) );
                    
                    // Parabolic fluxes
                    if ( is_buoy && (!use_sml || (z < -Hsml)) && (!use_bbl || (z > -hb_psi[j]+Hbbl)) )
                    {
                        PPx[j][k] = 0;
                    }
                    else
                    {
                        PPx[j][k] = Kiso_u[j][k] * (
                                                    (phi[j][k]-phi[j-1][k]) * _dx
                                                    + Siso_true * 0.5*(dphi_dz[j][k]+dphi_dz[j-1][k]) );
                    }
                    
                    // Boundary layer fluxes
                    
                    break;
                }
                default:
                {
                    fprintf(stderr,"ERROR: Unknown spatial discretisation specified\n");
                    break;
                }
            }
            
            // Using sigma coordinates introduces a factor of hb in the fluxes. This is divided
            // out after the flux divergence is taken
            HHx[j][k] *= dz_u[j][k];
            PPx[j][k] *= dz_u[j][k];
        }
    }
    
#pragma parallel
    
    // Calculate z-fluxes
    for (j = 0; j < Nx; j ++)
    {
        // No flux across boundaries
        HHz[j][0] = 0;
        HHz[j][Nz] = 0;
        PPz[j][0] = 0;
        PPz[j][Nz] = 0;
        
        // Interior gridpoints
        for (k = 1; k < Nz; k ++)
        {
            // Current depth
            z = ZZ_w[j][k];
            
            // True isopycnal slope defines direction of isopycnal mixing in sigma coordinates
            Siso_true = Siso_w[j][k] - (ZZ_psi[j+1][k]-ZZ_psi[j][k])*_dx;
            
            // Flux calculation depends on spatial discretisation method
            switch (advectionScheme)
            {
                case ADVECTION_CENTERED:
                {
                    HHz[j][k] = w_r[j][k] * 0.5*(phi[j][k-1]+phi[j][k]);
                    
                    if ( is_buoy && (!use_sml || (z < -Hsml)) && (!use_bbl || (z > -hb_phi[j]+Hbbl)) )
                    {
                        PPz[j][k] = 0;
                    }
                    else
                    {
                        PPz[j][k] = (Kiso_w[j][k]*Siso_true*Siso_true) * (phi[j][k]-phi[j][k-1]) * _dz_w[j][k];
                        
                        if (j == 0)
                        {
                            PPz[j][k] += Kiso_w[j][k]*Siso_true
                            * 0.5*(phi[j+1][k]-phi[j][k]+phi[j+1][k-1]-phi[j][k-1]) * _dx;
                        }
                        else if (j == Nx-1)
                        {
                            PPz[j][k] += Kiso_w[j][k]*Siso_true
                            * 0.5*(phi[j][k]-phi[j-1][k]+phi[j][k-1]-phi[j-1][k-1]) * _dx;
                        }
                        else
                        {
                            PPz[j][k] += Kiso_w[j][k]*Siso_true
                            * 0.5*(phi[j+1][k]-phi[j-1][k]+phi[j+1][k-1]-phi[j-1][k-1]) * _2dx;
                        }
                    }
                    
                    break;
                }
                case ADVECTION_KT00:
                {
                    HHz[j][k] = 0.5*( w_r[j][k]*(phi_zm[j][k]+phi_zp[j][k])
                                     - fabs(w_r[j][k])*(phi_zp[j][k]-phi_zm[j][k]) );
                    
                    // Parabolic fluxes
                    if ( is_buoy && (!use_sml || (z < -Hsml)) && (!use_bbl || (z > -hb_phi[j]+Hbbl)) )
                    {
                        PPz[j][k] = 0;
                    }
                    else
                    {
                        PPz[j][k] = Kiso_w[j][k] * Siso_true *
                        (
                         Siso_true * (phi[j][k]-phi[j][k-1]) * _dz_w[j][k]
                         + 0.5*(dphi_dx[j][k]+dphi_dx[j][k-1])
                         );
                    }
                    
                    break;
                }
                default:
                {
                    fprintf(stderr,"ERROR: Unknown spatial discretisation specified\n");
                    break;
                }
            }
        }
    }
    
    
    /////////////////////////////////////////////
    ////// Calculate time derivative of phi /////
    /////////////////////////////////////////////
    
#pragma parallel
    
    for (j = 0; j < Nx; j ++)
    {
        for (k = 0; k < Nz; k ++)
        {
            // Add fluxes
            dphi_dt[j][k] += ( - (HHx[j+1][k] - HHx[j][k]) * _dx * _dz_phi[j][k] // Hyperbolic fluxes
                              - (HHz[j][k+1] - HHz[j][k]) * _dz_phi[j][k]
                              + (PPx[j+1][k] - PPx[j][k]) * _dx * _dz_phi[j][k] // Parabolic fluxes
                              + (PPz[j][k+1] - PPz[j][k]) * _dz_phi[j][k] );
        }
    }
    
}











/**
 * tderiv_adv_diff
 *
 * Calculates the time tendency of all tracers due to advection/diffusion.
 * Returns the largest time step that keeps both the advective and diffusive
 * parts of the tracer advection equation stable.
 *
 */
real tderiv_adv_diff (const real t, real *** phi, real *** dphi_dt)
{
    // Looping variables
    int i, j, k;
    
    // Pointers to velocity and buoyancy matrices
    real ** uvel = NULL;
    real ** vvel = NULL;
    real ** buoy = NULL;
    bool is_buoy = false;
    
    // True isopycnal slope, relative to sigma coordinates
    real Sgm_true = 0;
    real Siso_true = 0;
  
    // For CFL calculations
    real cfl_dt = 0;
    real cfl_u = 0;
    real cfl_w = 0;
    real cfl_y = 0;
    real cfl_z = 0;;
    real u_max = 0;
    real w_dz = 0;
    real w_dz_max = 0;
    real xdiff = 0;
    real xdiff_max = 0;
    real zdiff_dzsq = 0;
    real zdiff_dzsq_max = 0;
    real cfl_phys = 0;
    
    ////////////////////////////////////////
    ///// BEGIN CALCULATING TENDENCIES /////
    ////////////////////////////////////////
    
    // Pointers to velocity and buoyancy matrices
    uvel = phi[idx_uvel];
    vvel = phi[idx_vvel];
    buoy = phi[idx_buoy];
    
    // Calculate Gent-McWilliams diffusivity Kgm
    calcKgm(t,buoy,Kgm_psi,Kgm_u,Kgm_w);
    
    // Calculate isopycnal diffusivity Kiso
    calcKiso(t,buoy,Kiso_u,Kiso_w);
    
    // Calculate isopycnal slopes
    calcSlopes(t,buoy,Sgm_psi,Siso_u,Siso_w);
    
    // Calculate mean and eddy components of overturning streamfunction
    calcPsim(t,uvel,psi_m);
    calcPsie(t,buoy,Kgm_psi,Sgm_psi,psi_e);
    
    // Compute residual streamfunction and velocities
    calcPsir(psi_m,psi_e,psi_r,u_r,w_r);
    
    // Loop over tracers and calculate advective/diffusive tendency
    for (i = 0; i < Ntracs; i ++)
    {
        // No advection/diffusion for momentum - their tendency is handled separately in tderiv_mom
        if ((i == idx_uvel) || (i == idx_vvel))
        {
            continue;
        }
      
        // Advection/diffusion depends on whether the tracer is the buoyancy variable
        if (i == idx_buoy)
        {
            is_buoy = true;
        }
        else
        {
            is_buoy = false;
        }
        
        do_adv_diff(t,phi[i],dphi_dt[i],is_buoy,u_r,w_r,Kiso_u,Kiso_w,Siso_u,Siso_w);
    }
    
    //////////////////////////////////////
    ///// END CALCULATING TENDENCIES /////
    //////////////////////////////////////
    

    
    //////////////////////////////////
    ///// BEGIN CALCULATING CFLS /////
    //////////////////////////////////
    
#pragma parallel
    
    // For y-fluxes
    for (j = 0; j <= Nx; j ++)
    {
        for (k = 0; k < Nz; k ++)
        {
            // Max advecting velocity
            if (fabs(u_r[j][k]) > u_max)
            {
                u_max = fabs(u_r[j][k]);
            }
            
            /// Max effective diffusivity
            xdiff = fmax(Kiso_u[j][k],Kgm_u[j][k]);
            if (xdiff > xdiff_max)
            {
                xdiff_max = xdiff;
            }
        }
    }
    
#pragma parallel
    
    // For z-fluxes
    // N.B. Carefully chosen indices so that we can calculate diffusive CFLs
    // associated with Kgm and Kiso (almost) everywhere.
    for (j = 0; j < Nx; j ++)
    {
        for (k = 0; k <= Nz; k ++)
        {
            // Max advecting velocity
            w_dz = fabs(w_r[j][k]) * _dz_w[j][k];
            if (w_dz > w_dz_max)
            {
                w_dz_max = w_dz;
            }
            
            // Max effective diffusivity
            // A.L.S.: For reasons I don't fully understand, the GM eddy advection
            // stability follows a diffusive scaling rather than an advective one.
            // We therefore take the maximum of Kgm and Kiso here. This CFL constraint
            // (i.e. pseudo-vertical diffusivity) tends to be the limiting one.
            
            // "true" slopes in x/sigma coordinates, i.e. slopes relative to grid coordinates
            Sgm_true = j>0 ? Sgm_psi[j][k] - (ZZ_w[j][k]-ZZ_w[j-1][k])*_dx : 0; // Basically just skips j==0 case
            Siso_true = Siso_w[j][k] - (ZZ_psi[j+1][k]-ZZ_psi[j][k])*_dx;
            
            // N.B. Indexing here is slightly off for the GM component, but good enough for a CFL estimate
            zdiff_dzsq = fmax( Kiso_w[j][k]*SQUARE(Siso_true)*_dzsq_w[j][k], Kgm_psi[j][k]*SQUARE(Sgm_true)*_dzsq_psi[j][k] );
            if (zdiff_dzsq > zdiff_dzsq_max)
            {
                zdiff_dzsq_max = zdiff_dzsq;
            }
        }
    }
    
    
    
    // Calculate CFL criteria
    cfl_u = 0.5*dx/u_max;
    cfl_w = 0.5/w_dz_max;
    cfl_y = 0.5*dxsq/xdiff_max;
    cfl_z = 0.5/zdiff_dzsq_max;
    
//    printf("t = %f :: cfl_u = %f, cfl_w = %f, cfl_y = %f, cfl_z = %f \n",t,cfl_u,cfl_w,cfl_y,cfl_z);
  
    // Actual CFL-limted time step
    cfl_phys = fmin(fmin(cfl_u,cfl_w),fmin(cfl_y,cfl_z));
    //    printf(" CFL condition is %f\n", cfl_phys);
    cfl_dt = cfl_phys;
    
    ////////////////////////////////
    ///// END CALCULATING CFLS /////
    ////////////////////////////////
    
    
    
    return cfl_dt;
}





















/**
 * tderiv_mom
 *
 * Calculates the time tendency of momentum tracers.
 *
 */
void tderiv_mom (const real t, real *** phi, real *** dphi_dt)
{
    // Looping variables
    int i, j, k;
  
    // Pointers to velocity and buoyancy matrices
    real ** uvel = NULL;
    real ** vvel = NULL;
    real ** buoy = NULL;
    real ** du_dt = NULL;
    real ** dv_dt = NULL;

    // Pointers to velocity and buoyancy matrices
    uvel = phi[idx_uvel];
    vvel = phi[idx_vvel];
    buoy = phi[idx_buoy];
    du_dt = dphi_dt[idx_uvel];
    dv_dt = dphi_dt[idx_vvel];
  
    // Working variables and matrices
    real pz = 0; // placeholder for the vertical pressure gradient.
    real alpha = 1e-4; // thermal expansion coefficient
    
    
    // Calculate the baroclinic pressure from the buoyancy profile
    for (j = 0; j < Nx; j++)
    {
        for (k = Nz+1; k >= 0; k--)
        {
            if (k == Nz+1){
                BPa[j][k] = 0; // set the surface pressure to zero.
            }
            else{
                BBy[j][k] = buoy[j][k]*alpha*grav; // take our "temperature" buoyancy and convert to actual buoyancy.
                BPa[j][k] = BPa[j][k+1] - BBy[j][k]/_dz_w[j][k];
                
//                printf("Pressure at j = %d, k = %d, is %f, dz = %f \n: ",j,k,BPa[j][k],_dz_w[j][k]);
            }
        }
    }
    
    
    
    // Calculate the pressure gradient, noting that pz = b (note: u is zero along western boundary.
    for (j = 1; j < Nx; j++)
    {
        for (k = 0; k < Nz; k++)
        {
            pz = (BBy[j-1][k] + BBy[j][k])/2; // interpolate b onto the u grid points
            BPx[j][k] = 0.5*( (BPa[j][k+1] - BPa[j-1][k+1])*_dx + (BPa[j][k] - BPa[j-1][k])*_dx ); // interpolated to u,v grid points
            BPx[j][k] -= (ZZ_w[j][k]-ZZ_w[j-1][k])*_dx*pz; // subtracted after interpolating
            
            if (j == 1){
                BPx[0][k] = BPx[1][k]; // should we do this?
            }
            
        }
    }
    
    
    
    // Calculate the tendency due to the coriolis force and add to the pressure term
    for (j = 0; j < Nx; j++)
    {
        for (k = 0; k < Nz; k++)
        {
            du_dt[j][k] = f0*vvel[j][k]; // - BPx[j][k];
            dv_dt[j][k] = -f0*uvel[j][k]; //- tau[j]/(rho0*hb_psi[j]); // second term is a proxy for the along-shore pressure gradient.
        }
    }
    
    // Should bottom momentum fluxes be in the implicit diffusion term?
    
    // Add surface/bottom momentum fluxes
    for (j = 0; j < Nx; j++)
    {
        du_dt[j][0] -= r_bbl*uvel[j][0]/(ZZ_psi[j][1] - ZZ_psi[j][0]); // bottom momentum flux
        dv_dt[j][0] -= r_bbl*vvel[j][0]/(ZZ_psi[j][1] - ZZ_psi[j][0]);


        dv_dt[j][Nz-1] += tau[j]/(rho0*(ZZ_psi[j][Nz] - ZZ_psi[j][Nz-1])); // surface momentum flux due to wind forcing

    }
    
    for (k = 0; k < Nz; k++) // u tendencies are zero at the western wall
    {
        du_dt[0][k] = 0;
    }
  
    

}





















/**
 * tderiv
 *
 * Calculates the time derivatives at all buoyancy/tracer gridpoints. Returns the
 * largest time step that keeps both the advective and diffusive parts
 * of the buoyancy/tracer advection-diffusion equations stable.
 *
 */
real tderiv (const real t, const real * data, real * dt_data, const uint numvars)
{
  // CFL timesteps
  real cfl_dt = 0;
  
  // Construct output matrix from the dt_data vector
  memset(dt_data,0,numvars*sizeof(real));
  vec2mat3(dt_data,&dphi_dt_wrk,Ntracs,Nx,Nz);
  
  // Copy tracer data from the 'data' array to the work array
  memcpy(phi_wrk_V,data,Ntot*sizeof(real));
  
  // Calculate momentum tendencies
  if (momentumScheme != MOMENTUM_NONE)
  {
    tderiv_mom (t, phi_wrk, dphi_dt_wrk);
  }
  
  // Calculate tracer tendencies due to advection/diffusion
  cfl_dt = tderiv_adv_diff (t, phi_wrk, dphi_dt_wrk);
  
  // Calculate tracer tendencies due to biogeochemistry
  tderiv_bgc (t, phi_wrk, dphi_dt_wrk);
  
  // Calculate tracer tendencies due to relaxation
  tderiv_relax (t, phi_wrk, dphi_dt_wrk);
  
  return cfl_dt;
}















/**
 *
 * do_impl_diff
 *
 * Computes diapycnal diffusivity and performs implicit vertical diffusion of tracers.
 *
 */
void do_impl_diff (real t, real dt, real *** phi)
{
    int i,j,k;
    real ** buoy;
    
    // Calculate diapycnal mixing coefficient
    buoy = phi[idx_buoy];
    calcKdia(t,buoy,Kdia_w);
    
#pragma parallel
    
    // Solve for each column
    for (j = 0; j < Nx; j ++)
    {
        // Solve for each tracer
        for (i = 0; i < Ntracs; i ++)
        {
            // Implicit vertical diffusion coefficients
            for (k = 0; k < Nz; k ++)
            {
                impl_A[k] = k == 0 ? 0 : - Kdia_w[j][k] * dt * _dz_w[j][k] * _dz_phi[j][k];
                impl_C[k] = k == Nz-1 ? 0 : - Kdia_w[j][k+1] * dt * _dz_w[j][k+1] * _dz_phi[j][k];
                impl_B[k] = 1 - impl_A[k] - impl_C[k];
                impl_D[k] = phi[i][j][k];
            }
            
            // Solve algebraically
            thomas(impl_A,impl_B,impl_C,impl_D,phi[i][j],Nz);
        }
    }
    
}






/**
 *
 * do_pressure_correct
 *
 * Applies zonal pressure gradient correction to enforce non-divergence of the zonal/vertical mean flow.
 * This amounts to simply subtracting the depth-averaged velocity from each u-point.
 *
 */
void do_pressure_correct (real *** phi)
{
  int j,k;
  real ** uvel = NULL;
  real * udz = NULL;
  real u_avg = 0;
  
  // Extract zonal velocity matrix
  uvel = phi[idx_uvel];
  
  // We'll abuse the zonal velocity at the western edge of the domain,
  // which is just zero everywhere, to serve as a work vector for
  // calculating depth-integrated velocities
  udz = uvel[0];
  
#pragma parallel
  
  // Loop through columns
  for (j = 1; j < Nx; j ++)
  {

    // Implicit vertical diffusion coefficients
    for (k = 0; k < Nz; k ++)
    {
      udz[k] = uvel[j][k] * dz_u[j][k];
    }
    
    // Calculate depth-averaged velocity via Kahan summation to ensure numerical accuracy
    u_avg = kahanSum(udz,Nz) / hb_psi[j];
    
    // Subtract average velocity from each u-point
    for (k = 0; k < Nz; k ++)
    {
      uvel[j][k] -= u_avg;
    }
    
  }
  
  // Zero zonal velocity at the western wall
  for (k = 0; k < Nz; k ++)
  {
    uvel[0][k] = 0;
  }
  
}













/**
 *
 * constructOutputName
 *
 * Constructs an output file path from the destination directory (outdir),
 * variable name (varname, defined at the top of this file), tracer number (i),
 * and output index (n). The resulting file path is stored in outfile. If i<0
 * then no tracer number is specified in the output file. If n<0 then no
 * output index is specified.
 *
 */
void constructOutputName (char * outdir, const char * varname, int i, int n, char * outfile)
{
  char nstr[MAX_PARAMETER_FILENAME_LENGTH];
  char istr[MAX_PARAMETER_FILENAME_LENGTH];
  
  // Create a string for the current iteration number
  sprintf(nstr,"%d",n);
  
  // Create a string for the current isopycnal layer
  if (i >= 0)
  {
    sprintf(istr,"%d",i);
  }
  else
  {
    sprintf(istr,"");
  }
  
  // Construct output file path
  strcpy(outfile,outdir);
  strcat(outfile,"/");
  strcat(outfile,varname);
  strcat(outfile,istr);
  if (n >= 0)
  {
    strcat(outfile,"_n=");
    strcat(outfile,nstr);
  }
  strcat(outfile,".dat");
}













/**
 *
 * writeOutputFile
 *
 * Convenience function to write a 2D matrix to a specified output file.
 *
 */
bool writeOutputFile (char * outfile, real ** mat, uint m, uint n)
{
  FILE * outfd = NULL;
  
  outfd = fopen(outfile,"w");
  if (outfd == NULL)
  {
    fprintf(stderr,"ERROR: Could not open output file: %s\n",outfile);
    return false;
  }
  printMatrix(outfd,mat,m,n);
  fclose(outfd);
  return true;
}
















/**
 *
 * writeModelGrid
 *
 * Writes model vertical grid to output files. Returns false if there was a write error,
 * or true if the write was successful.
 *
 */
bool writeModelGrid (real ** ZZ_phi, real ** ZZ_psi, real ** ZZ_u, real ** ZZ_w, char * outdir)
{
    char outfile[MAX_PARAMETER_FILENAME_LENGTH];
    
    // Write depths on phi-points
    constructOutputName(outdir,OUTN_ZZ_PHI,-1,-1,outfile);
    if (!writeOutputFile(outfile,ZZ_phi,Nx,Nz)) return false;
  
    // Write depths on psi-points
    constructOutputName(outdir,OUTN_ZZ_PSI,-1,-1,outfile);
    if (!writeOutputFile(outfile,ZZ_psi,Nx,Nz)) return false;
  
    // Write depths on u-points
    constructOutputName(outdir,OUTN_ZZ_U,-1,-1,outfile);
    if (!writeOutputFile(outfile,ZZ_u,Nx,Nz)) return false;
  
    // Write depths on w-points
    constructOutputName(outdir,OUTN_ZZ_W,-1,-1,outfile);
    if (!writeOutputFile(outfile,ZZ_w,Nx,Nz)) return false;
  
    return true;
}











/**
 *
 * writeModelState
 *
 * Writes model variables to output files. Returns false if there was a write error,
 * or true if the write was successful.
 *
 */
bool writeModelState (const int t, const int n, real *** phi, char * outdir)
{
    int i = 0;
    real ** buoy = NULL;
    char outfile[MAX_PARAMETER_FILENAME_LENGTH];
    char nstr[MAX_PARAMETER_FILENAME_LENGTH];
    char istr[MAX_PARAMETER_FILENAME_LENGTH];
    FILE * outfd = NULL;
    real ** uvel = NULL;
    real ** vvel = NULL;
    
    // Calculate residual streamfunction
    real ** uvel = NULL;
    real ** vvel = NULL;
    uvel = phi[idx_uvel];
    vvel = phi[idx_vvel];
    buoy = phi[idx_buoy];
    calcKgm(t,buoy,Kgm_psi,Kgm_u,Kgm_w);
    calcSlopes(t,buoy,Sgm_psi,Siso_u,Siso_w);
    calcPsim(t,uvel,psi_m);
    calcPsie(t,buoy,Kgm_psi,Sgm_psi,psi_e);
    calcPsir(psi_m,psi_e,psi_r,u_r,w_r);
    
    // Loop over tracers
    for (i = 0; i < Ntracs; i ++)
    {
        // Write iteration data for this tracer
        constructOutputName(outdir,OUTN_TRAC,i,n,outfile);
        if (!writeOutputFile(outfile,phi[i],Nx,Nz)) return false;
    }
    
    // Write iteration data for the residual streamfunction
    constructOutputName(outdir,OUTN_PSIR,-1,n,outfile);
    if (!writeOutputFile(outfile,psi_r,Nx+1,Nz+1)) return false;
    
    // Write iteration data for the mean streamfunction
    constructOutputName(outdir,OUTN_PSIM,-1,n,outfile);
    if (!writeOutputFile(outfile,psi_m,Nx+1,Nz+1)) return false;
  
    // Write iteration data for the eddy streamfunction
    constructOutputName(outdir,OUTN_PSIE,-1,n,outfile);
    if (!writeOutputFile(outfile,psi_e,Nx+1,Nz+1)) return false;
  
    return true;
}










/**
 *  printUsage
 *
 *  Prints an information message describing correct usage of the
 *  program in terms of required parameters.
 *
 */
void printUsage (void)
{
    printf
    (
     "USAGE: %s <infile> <outdir> \n"
     "  \n"
     "  where <infile> is the name of the input parameter file, and\n"
     "  <outdir> is the directory into which output files should be\n"
     "  written.\n"
     "  \n"
     "  The input file must specify a series of input parameters\n"
     "  in name-value form, separated by whitespace, i.e.\n"
     "  <name> <value> [<name> <value> [...]]\n"
     "  \n"
     "  All matrix parameters should be formatted in column-major\n"
     "  order.\n"
     "  \n"
     "  name                  value\n"
     "  \n"
     "  Ntracs                Number of tracer variables in the simulation. Must be >3,\n"
     "                        as the first 3 tracers are reserved for zonal velocity,\n"
     "                        meridional velocity, and buoyancy.\n"
     "  Nx                    Number of grid cells in the y-direction. Must be >0.\n"
     "  Nz                    Number of grid cells in the z-direction. Must be >0.\n"
     "  Lx                    Domain width. Must be >0.\n"
     "  Lz                    Domain height. Must be >0.\n"
     "  \n"
     "  cflFrac               CFL number. The time step dt will be chosen at each\n"
     "                        iteration such that dt=cfl*dt_max, where dt_max is the\n"
     "                        estimated maximum stable time step. Must be >0.\n"
     "  startTime             Time at which integration should start.\n"
     "                        Optional. If unset or negative then the run is initialized\n"
     "                        from the time of the pickup file, if restart is specified. If\n"
     "                        startTime is set and >=0  then it overrides the pickup time.\n"
     "  endTime               End time for the integration, in\n"
     "                        case the target residual is not achieved.\n"
     "  monitorFrequency      Frequency with which to write out iteration data. If\n"
     "                        set to zero, only the final data will be written.\n"
     "                        Otherwise must be >0.\n"
     "                        Optional, default is 0, must be >= 0.\n"
     "  restart               Set to 0 to initialize the simulation from t=0\n"
     "                        using input from the initFile parameter. Set to\n"
     "                        1 to pick up from a previous run using output files\n"
     "                        specified by startIdx as input files for this run.\n"
     "                        Optional - default is 0.\n"
     "  startIdx              Specifies the index of the output files to use as\n"
     "                        input files for this run. The output index counts\n"
     "                        the number of output files written in any given\n"
     "                        simulation. If the startTime parameter is not specified\n"
     "                        then the simulation start time is calculated as\n"
     "                        startIdx*monitorFrequency. Optional - default is 0.\n"
     "  checkConvergence      Set true to check whether the model has converged to a steady\n"
     "                        state after each time step. Convergence criteria for each\n"
     "                        are set via the targetResFile parameter. Default is 0\n"
     "                        (no convergence checking).\n"

     "  \n"
     "  f0                    Coriolis parameter.\n"
     "                        Optional, default is 10^{-4} rad/s, must be =/= 0.\n"
     "  rho0                  Reference density.\n"
     "                        Optional, default is 1000 kg/m^3, must be > 0.\n"
     "  Kconv0                Convective adjustment diffusivity.\n"
     "                        Optional, default is 10 m^2/s, must be > 0.\n"
     "  Hsml                  Depth of the surface mixed layer. Must be >=0.\n"
     "                        If equal to 0 then no SML is imposed\n"
     "  Hbbl                  Depth of the bottom boundary layer. Must be >=0.\n"
     "                        If equal to 0 then no BBL is imposed\n"
     "  r_bbl                 Drag coefficient in the bottom boundary layer \n"
     "  \n"
     "  h_c                   Depth parameter controlling the range of depths over\n"
     "                        which the vertical coordinate the coordinate is\n"
     "                        approximately aligned with geopotentials.\n"
     "                        Must be >0. Default is 1e16 (pure sigma coordinate).\n"
     "  theta_s               Surface sigma coordinate stretching parameter,\n"
     "                        defined `meaningfully' between 0 and 10.\n"
     "                        Default is 0 (no surface stretching).\n"
     "  theta_b               Bottom sigma coordinate stretching parameter,\n"
     "                        defined `meaningfully' between 0 and 4.\n"
     "  \n"
     "  timeStepppingScheme   Selects time stepping scheme. See defs.h for\n"
     "                        identifiers. Default is TIMESTEPPING_RKTVD2.\n"
     "  advectionScheme       Selects advection scheme. See defs.h for\n"
     "                        identifiers. Default is ADVECTION_KT00.\n"
     "  momentumScheme        Selects momentum scheme. See defs.h for\n"
     "                        identifiers. Default is MOMENTUM_NONE.\n"
     "  bgcModel              Selects biogeochemical model type. See SWdefs.h for\n"
     "                        numerical identifiers. Default is BGC_NONE.\n"
     "  KT00_sigma            Kurganov-Tadmor (2000) minmod parameter.\n"
     "                        Should be >=1 and <=2. Default is 1.\n"
     "  \n"
     "  targetResFile         File containing an Ntracs x 1 vector of target L2\n"
     "                        errors between successive iterations. The\n"
     "                        calculation will stop when this condition is met\n"
     "                        for all tracers.\n"
     "  initFile              File containing an Ntracs x Nx x Nz array of initial\n"
     "                        tracer values over the whole domain.\n"
     "                        Optional, default is 0 everywhere.\n"
     "  topogFile             File containing an Nx+1 x 1 array of ocean depths\n"
     "                        at grid cell corners. All elements must be > 0.\n"
     "                        Optional, default is Lz everywhere.\n"
     "  tauFile               File containing an Nx+1 x tlength array of wind stresses\n"
     "                        at grid cell corners.\n"
     "                        Optional, default is 0 everywhere.\n"
     "  KgmFile               File containing an Nx+1 x Nz+1 array of GM eddy\n"
     "                        diffusivities at grid cell corners. All\n"
     "                        elements must be >=0.\n"
     "                        Optional, default is 0 everywhere.\n"
     "  KisoFile              File containing an Nx+1 x Nz+1 array of isopycnal\n"
     "                        diffusivities at grid cell corners. All\n"
     "                        elements must be >=0.\n"
     "                        Optional, default is 0 everywhere.\n"
     "  KdiaFile              File containing an Nx+1 x Nz+1 matrix of diapycnal\n"
     "                        diffusivities at grid cell corners. All\n"
     "                        elements must be >= 0.\n"
     "                        Optional, default is 0 everywhere.\n"
     "  relaxTracerFile       File containing an Ntracers x Nx x Nz array of tracer\n"
     "                        relaxation target values over the whole domain.\n"
     "                        Optional, default is 0 everywhere.\n"
     "  relaxTimeFile         File containing an Ntracers x Nx x Nz array of tracer\n"
     "                        relaxation time scales over the whole domain. Negative \n"
     "                        values imply no relaxation. Zero values imply\n"
     "                        instantaneous relaxation. Optional, default is -1\n"
     "                        (no relaxation) everywhere.\n"
     " \n"
     " \n"
     ,
     progname
     );
}












/**
 * main
 *
 * Program entry point. Initialises all of the required memory,
 * reads in input parameters, performs time integration loop, 
 * and finally cleans up.
 *
 */
int main (int argc, char ** argv)
{
  
  
  
  
    ///////////////////////////////////////////
    ///// BEGIN MAIN VARIABLE DEFINITIONS /////
    ///////////////////////////////////////////
  
    // Time parameters
    real tmin = -1;        // Start time
    real tmax = 0;          // End time
    real t = 0;             // Time counter
    real dt = 0;            // Time step
    real dt_s = 0;          // Data save time step
    real t_next = 0;        // Next save time
    real cflFrac = 1;       // CFL number
    real wc = 0;            // Time-interpolation weights
    real wn = 0;
  
    // Iteration parameters
    bool restart = false;   // Restart flag
    real n_s = 0;           // Save counter
    uint n0 = 0;            // Initial save index
  
    // Convergence parameters
    real * targetRes = 0;
    bool checkConvergence = false;
    bool targetReached = false;
    real * res = 0;
    uint nIters = 0;
    
    // Output directory
    char * outdir = NULL;
    
    // Looping variables
    int i = 0;
    int j = 0;
    int k = 0;
    int n = 0;
    
    // Pointer to buoyancy matrix
    real ** buoy = NULL;
    
    // Work arrays for time derivatives - expressed as vectors rather
    // than matrices for compatibility with time integration methods
    real * phi_in_V = NULL; // Input to time-integration method
    real * phi_out_V = NULL; // Output from time-integration method
    real * phi_buf_V = NULL; // Buffer for time-integration method (needed for RK2 or RK3)
    real * phi_int_V = NULL; // Buffer for time-interpolation
    real *** phi_in = NULL;
    real *** phi_out = NULL;
    real *** phi_int = NULL;
    
    // Work arrays and variables for AB methods
    real * dt_vars = NULL;
    real * dt_vars_1 = NULL;
    real * dt_vars_2 = NULL;
    real h = 0;
    real h1 = 0;
    real h2 = 0;
    
    // Stores data required for parsing input parameters
    paramdata params[NPARAMS];
    int paramcntr = 0;
  
    // Filename holders for input parameter arrays
    char targetResFile[MAX_PARAMETER_FILENAME_LENGTH];
    char initFile[MAX_PARAMETER_FILENAME_LENGTH];
    char topogFile[MAX_PARAMETER_FILENAME_LENGTH];
    char tauFile[MAX_PARAMETER_FILENAME_LENGTH];
    char bgcFile[MAX_PARAMETER_FILENAME_LENGTH];
    char KgmFile[MAX_PARAMETER_FILENAME_LENGTH];
    char KisoFile[MAX_PARAMETER_FILENAME_LENGTH];
    char KdiaFile[MAX_PARAMETER_FILENAME_LENGTH];
    char relaxTracerFile[MAX_PARAMETER_FILENAME_LENGTH];
    char relaxTimeFile[MAX_PARAMETER_FILENAME_LENGTH];
  
    // To store current time
    time_t now;
    FILE * tfile = NULL;
  
    /////////////////////////////////////////
    ///// END MAIN VARIABLE DEFINITIONS /////
    /////////////////////////////////////////
  
  
  
    ///////////////////////////////////////////
    ///// BEGIN DEFINING INPUT PARAMETERS /////
    ///////////////////////////////////////////
  
    // Domain dimensions and grid sizes
    setParam(params,paramcntr++,"Ntracs","%u",&Ntracs,false);
    setParam(params,paramcntr++,"Nx","%u",&Nx,false);
    setParam(params,paramcntr++,"Nz","%u",&Nz,false);
    setParam(params,paramcntr++,"Lx","%lf",&Lx,false);
    setParam(params,paramcntr++,"Lz","%lf",&Lz,false);
  
    // Time stepping/output parameters
    setParam(params,paramcntr++,"cflFrac","%lf",&cflFrac,false);
    setParam(params,paramcntr++,"startTime","%lf",&tmin,true);
    setParam(params,paramcntr++,"endTime","%lf",&tmax,false);
    setParam(params,paramcntr++,"monitorFrequency","%lf",&dt_s,true);
    setParam(params,paramcntr++,"restart","%d",&restart,true);
    setParam(params,paramcntr++,"startIdx","%u",&n0,true);
    setParam(params,paramcntr++,"checkConvergence","%d",&checkConvergence,true);
  
    // Physical constants
    setParam(params,paramcntr++,"rho0","%lf",&rho0,true);
    setParam(params,paramcntr++,"f0","%lf",&f0,true);
    setParam(params,paramcntr++,"Kconv","%lf",&Kconv0,true);
    setParam(params,paramcntr++,"Hsml","%lf",&Hsml,true);
    setParam(params,paramcntr++,"Hbbl","%lf",&Hbbl,true);
    setParam(params,paramcntr++,"r_bbl","%lf",&r_bbl,true);
  
    // Sigma-coordinate parameters
    setParam(params,paramcntr++,"h_c","%le",&h_c,true);
    setParam(params,paramcntr++,"theta_s","%lf",&theta_s,true);
    setParam(params,paramcntr++,"theta_b","%lf",&theta_b,true);
  
    // Scheme selectors
    setParam(params,paramcntr++,"timeSteppingScheme","%u",&timeSteppingScheme,true);
    setParam(params,paramcntr++,"advectionScheme","%u",&advectionScheme,true);
    setParam(params,paramcntr++,"momentumScheme","%u",&momentumScheme,true);
    setParam(params,paramcntr++,"bgcModel","%u",&bgcModel,true);
    setParam(params,paramcntr++,"KT00_sigma","%lf",&KT00_sigma,true);
  
    // Biogeochemical parameter inputs
    setParam(params,paramcntr++,"MP","%u",&MP,false);
    setParam(params,paramcntr++,"MZ","%u",&MZ,false);
    setParam(params,paramcntr++,"nbgc","%u",&nbgc,false);
  
    // Input file names
    setParam(params,paramcntr++,"targetResFile","%s",&targetResFile,true);
    setParam(params,paramcntr++,"initFile","%s",initFile,false);
    setParam(params,paramcntr++,"topogFile","%s",topogFile,true);
    setParam(params,paramcntr++,"tlength","%u",&tlength,false);
    setParam(params,paramcntr++,"tauFile","%s",tauFile,true);
    setParam(params,paramcntr++,"bgcFile","%s",bgcFile,true);
    setParam(params,paramcntr++,"KgmFile","%s",KgmFile,true);
    setParam(params,paramcntr++,"KisoFile","%s",KisoFile,true);
    setParam(params,paramcntr++,"KdiaFile","%s",KdiaFile,true);
    setParam(params,paramcntr++,"relaxTracerFile","%s",relaxTracerFile,true);
    setParam(params,paramcntr++,"relaxTimeFile","%s",relaxTimeFile,true);
    
    // Default file name parameters - zero-length strings
    targetResFile[0] = '\0';
    initFile[0] = '\0';
    topogFile[0] = '\0';
    tauFile[0] = '\0';
    bgcFile[0] = '\0';
    KgmFile[0] = '\0';
    KisoFile[0] = '\0';
    KdiaFile[0] = '\0';
    relaxTracerFile[0] = '\0';
    relaxTimeFile[0] = '\0';
  
    /////////////////////////////////////////
    ///// END DEFINING INPUT PARAMETERS /////
    /////////////////////////////////////////
  
  
  
    //////////////////////////////////////////
    ///// BEGIN READING INPUT PARAMETERS /////
    //////////////////////////////////////////
  
    // First program argument always carries the program name
    progname = argv[0];
    
    // Check that file names have been specified
    if (argc < 3)
    {
        fprintf(stderr,"ERROR: Not enough input file names supplied\n");
        printUsage();
        return 0;
    }
    
    // Output directory
    outdir = argv[2];
    
    // Calculate elapsed time and write to a file
    tfile = fopen("time.txt","w");
    if (tfile != NULL)
    {
        time(&now);
        fprintf(tfile,"Program started at %s\n", ctime(&now));
        fflush(tfile);
    }
    
    // Attempt to read input parameter data. Errors will be printed
    // to stderr, and will result in 'false' being returned.
    if (!readParams(argv[1],params,NPARAMS,stderr))
    {
        printUsage();
        return 0;
    }
    
    // Check that required parameters take legal values
    if (  (Ntracs < 3) ||
          (Nx <= 0) ||
          (Nz <= 0) ||
          (Lx <= 0) ||
          (Lz <= 0) ||
          (dt_s < 0.0) ||
          (tmax <= 0.0) ||
          (cflFrac <= 0.0) ||
          (rho0 <= 0.0) ||
          (f0 == 0.0) ||
          (h_c <= 0.0) ||
          (strlen(targetResFile) > MAX_PARAMETER_FILENAME_LENGTH) ||
          (strlen(initFile) > MAX_PARAMETER_FILENAME_LENGTH) ||
          (strlen(topogFile) > MAX_PARAMETER_FILENAME_LENGTH) ||
          (strlen(tauFile) > MAX_PARAMETER_FILENAME_LENGTH) ||
          (strlen(KgmFile) > MAX_PARAMETER_FILENAME_LENGTH) ||
          (strlen(KisoFile) > MAX_PARAMETER_FILENAME_LENGTH) ||
          (strlen(KdiaFile) > MAX_PARAMETER_FILENAME_LENGTH) ||
          (strlen(relaxTracerFile) > MAX_PARAMETER_FILENAME_LENGTH) ||
          (strlen(relaxTimeFile) > MAX_PARAMETER_FILENAME_LENGTH) ||
          (strlen(bgcFile) > MAX_PARAMETER_FILENAME_LENGTH)           )
    {
        fprintf(stderr,"ERROR: Invalid input parameter values\n");
        printUsage();
        return 0;
    }
    
    // Calculate total work array size
    Ntot = Ntracs*Nx*Nz;
    
    // Calculate grid spacings
    ds = 1.0/Nz;
    dx = Lx/Nx;
    _dx = 1/dx;
    _2dx = 1/(2*dx);
    dxsq = dx*dx;
  
    // SML/BBL flags
    use_sml = Hsml > 0;
    use_bbl = Hbbl > 0;
  
    // Set the integration start time
    // Note: If dt_s is not specified then this will just be zero
    if (tmin < 0)
    {
      if (restart)
      {
        tmin = n0*dt_s;
        if (tmin >= tmax)
        {
          fprintf(stderr,"Integration start time (=startIdx*monitorFrequency) exceeds integration end time (endTime)");
          printUsage();
          return 0;
        }
      }
      else
      {
        tmin = 0;
      }
    }
    else
    {
      if (tmin >= tmax)
      {
        fprintf(stderr,"Integration start time (startTime) exceeds integration end time (endTime)");
        printUsage();
        return 0;
      }
    }
    t = tmin;
  
    // Current time and next save point
    if (dt_s == 0.0)
    {
        t_next = tmin + 2*tmax; // If no save interval is specified, only write final data
    }
    else
    {
        t_next = tmin + dt_s;
    }
  
    // If restarting then initialize output count accordingly
    if (restart)
    {
      n_s = n0;
    }
    else
    {
      n_s = 0;
    }
  
    ////////////////////////////////////////
    ///// END READING INPUT PARAMETERS /////
    ////////////////////////////////////////
    
    
    
    
    ///////////////////////////////////
    ///// BEGIN MEMORY ALLOCATION /////
    ///////////////////////////////////
    
    // Allocate tracer time stepping data  as 1D vectors, then reference
    // them using 3D matrices
    VECALLOC(phi_in_V,Ntot);
    VECALLOC(phi_out_V,Ntot);
    VECALLOC(phi_buf_V,Ntot);
    VECALLOC(phi_int_V,Ntot);
    vec2mat3(phi_in_V,&phi_in,Ntracs,Nx,Nz);
    vec2mat3(phi_out_V,&phi_out,Ntracs,Nx,Nz);
    vec2mat3(phi_int_V,&phi_int,Ntracs,Nx,Nz);
    
    // Allocate arrays for AB methods
    VECALLOC(dt_vars,Ntot);
    VECALLOC(dt_vars_1,Ntot);
    VECALLOC(dt_vars_2,Ntot);
    
    // Allocate parameter arrays
    VECALLOC(res,Ntracs);
    VECALLOC(targetRes,Ntracs);
    MATALLOC3(phi_init,Ntracs,Nx,Nz);
    VECALLOC(hb_in,Nx+2);
    VECALLOC(tau,Nx+1);  // REMOVED STAU
    VECALLOC(bgc_params,nbgc);
    
    MATALLOC(Kgm_psi_ref,Nx+1,Nz+1);
    MATALLOC(Kiso_psi_ref,Nx+1,Nz+1);
    MATALLOC(Kdia_psi_ref,Nx+1,Nz+1);
    MATALLOC3(phi_relax,Ntracs,Nx,Nz);
    MATALLOC3(T_relax,Ntracs,Nx,Nz);
    
    // Grid vectors
    VECALLOC(sigma_phi,Nz);
    VECALLOC(sigma_psi,Nz+1);
    MATALLOC(_dz_phi,Nx,Nz);
    MATALLOC(_2dz_phi,Nx,Nz);
    MATALLOC(_dzsq_psi,Nx+1,Nz+1);
    MATALLOC(_dz_w,Nx,Nz+1);
    MATALLOC(_dzsq_w,Nx,Nz+1);
    MATALLOC(dz_u,Nx+1,Nz);
    MATALLOC(_dz_u,Nx+1,Nz);
    VECALLOC(hb_phi,Nx);
    VECALLOC(hb_psi,Nx+1);
    VECALLOC(sb_phi,Nx);
    VECALLOC(sb_psi,Nx+1);
    MATALLOC(ZZ_psi,Nx+1,Nz+1);
    MATALLOC(ZZ_phi,Nx,Nz);
    MATALLOC(ZZ_u,Nx+1,Nz);
    MATALLOC(ZZ_w,Nx,Nz+1);
    
    // Work arrays for 'tderiv' function
    VECALLOC(phi_wrk_V,Ntot);
    vec2mat3(phi_wrk_V,&phi_wrk,Ntracs,Nx,Nz);
    vec2mat3(phi_wrk_V,&dphi_dt_wrk,Ntracs,Nx,Nz); // N.B. dphi_dt_wrk will be reassigned when tderiv is first called
    
    MATALLOC(HHx,Nx+1,Nz);
    MATALLOC(HHz,Nx,Nz+1);
    MATALLOC(PPx,Nx+1,Nz);
    MATALLOC(PPz,Nx,Nz+1);
    MATALLOC(psi_r,Nx+1,Nz+1);
    MATALLOC(u_r,Nx+1,Nz);
    MATALLOC(w_r,Nx,Nz+1);
    MATALLOC(psi_m,Nx+1,Nz+1);
    MATALLOC(psi_e,Nx+1,Nz+1);
    MATALLOC(dphi_dx,Nx,Nz);
    MATALLOC(dphi_dz,Nx,Nz);
    MATALLOC(phi_xp,Nx+1,Nz);
    MATALLOC(phi_xm,Nx+1,Nz);
    MATALLOC(phi_zp,Nx,Nz+1);
    MATALLOC(phi_zm,Nx,Nz+1);
    MATALLOC(Sgm_psi,Nx+1,Nz+1);
    MATALLOC(Siso_u,Nx+1,Nz);
    MATALLOC(Siso_w,Nx,Nz+1);
    VECALLOC(impl_A,Nz);
    VECALLOC(impl_B,Nz);
    VECALLOC(impl_C,Nz);
    VECALLOC(impl_D,Nz);
    MATALLOC(Kgm_psi,Nx+1,Nz+1);
    MATALLOC(Kgm_u,Nx+1,Nz);
    MATALLOC(Kgm_w,Nx,Nz+1);
    MATALLOC(Kiso_u,Nx+1,Nz);
    MATALLOC(Kiso_w,Nx,Nz+1);
    MATALLOC(Kdia_w,Nx,Nz+1);
    MATALLOC(BPa,Nx,Nz+1);
    MATALLOC(BPx,Nx,Nz);
    MATALLOC(BBy,Nx,Nz);
    
    // Boundary layer work arrays
    k_sml = malloc((Nx+1)*sizeof(uint));
    VECALLOC(wn_sml,Nx+1);
    VECALLOC(wp_sml,Nx+1);
    k_bbl = malloc((Nx+1)*sizeof(uint));
    VECALLOC(wn_bbl,Nx+1);
    VECALLOC(wp_bbl,Nx+1);
    VECALLOC(db_dx,Nz+1);
    VECALLOC(db_dz,Nz+1);
    
    /////////////////////////////////
    ///// END MEMORY ALLOCATION /////
    /////////////////////////////////
    
    
    
    
    ////////////////////////////////////////
    ///// BEGIN READING PARAMETER DATA /////
    ////////////////////////////////////////
    
    // Read input matrices and vectors
    if (  ( (strlen(targetResFile) > 0)   &&  !readVector(targetResFile,targetRes,Ntracs,stderr) ) ||
          ( (strlen(topogFile) > 0)       &&  !readVector(topogFile,hb_in,Nx+2,stderr) ) ||
          ( (strlen(tauFile) > 0)         &&  !readVector(tauFile,tau,Nx+1,stderr) ) ||
          ( (strlen(bgcFile) > 0)         &&  !readVector(bgcFile,bgc_params,nbgc,stderr) ) ||
          ( (strlen(KgmFile) > 0)         &&  !readMatrix(KgmFile,Kgm_psi_ref,Nx+1,Nz+1,stderr) ) ||
          ( (strlen(KisoFile) > 0)        &&  !readMatrix(KisoFile,Kiso_psi_ref,Nx+1,Nz+1,stderr) )  ||
          ( (strlen(KdiaFile) > 0)        &&  !readMatrix(KdiaFile,Kdia_psi_ref,Nx+1,Nz+1,stderr) )  ||
          ( (strlen(relaxTracerFile) > 0) &&  !readMatrix3(relaxTracerFile,phi_relax,Ntracs,Nx,Nz,stderr) )  ||
          ( (strlen(relaxTimeFile) > 0)   &&  !readMatrix3(relaxTimeFile,T_relax,Ntracs,Nx,Nz,stderr) )  )
    {
        printUsage();
        return 0;
    }
  
    // If a restart is specified then read from the output of a previous run
    if (restart)
    {
      // Check initial state
      for (i = 0; i < Ntracs; i ++)
      {
        // Overwrite initFile parameter as we won't be using it
        constructOutputName(outdir,OUTN_TRAC,i,n0,initFile);
        if (!readMatrix(initFile,phi_init[i],Nx,Nz,stderr))
        {
          fprintf(stderr,"Unable to read pickup files.\n");
          printUsage();
          return 0;
        }
      }
    }
    // Read from initialization files
    else
    {
      if ( (strlen(initFile) > 0)  &&  !readMatrix3(initFile,phi_init,Ntracs,Nx,Nz,stderr) )
      {
        fprintf(stderr,"Unable to read initialization files.\n");
        printUsage();
        return 0;
      }
    }

    // Default initial condition is zero tracer everywhere
    if (!restart && strlen(initFile)==0)
    {
        memset(*(*phi_init),0,(Ntot)*sizeof(real));
    }
    
    // Default ocean depth is zero everywhere
    if (strlen(topogFile)==0)
    {
        for (j = 0; j < Nx+2; j ++)
        {
            hb_in[j] = Lz;
        }
    }
    
    // Default wind stress is zero everywhere
    if (strlen(tauFile)==0)
    {
        memset(tau,0,(tlength*Nx+1)*sizeof(real));
    }
    
    // Default Kgm is zero everywhere
    if (strlen(KgmFile)==0)
    {
        memset(*Kgm_psi_ref,0,(Nx*Nz)*sizeof(real));
    }
    
    // Default Kiso is zero everywhere
    if (strlen(KisoFile)==0)
    {
        memset(*Kiso_psi_ref,0,(Nx*Nz)*sizeof(real));
    }
    
    // Default Kdia is zero everywhere
    if (strlen(KdiaFile)==0)
    {
        memset(*Kdia_psi_ref,0,(Nx*Nz)*sizeof(real));
    }
    
    // Default tracer relaxation target is zero everywhere
    if (strlen(relaxTracerFile)==0)
    {
        memset(*(*phi_relax),0,(Ntot)*sizeof(real));
    }
    
    // Default tracer relaxation is no relaxation everywhere
    if (strlen(relaxTimeFile)==0)
    {
        for (i = 0; i < Ntracs; i ++)
        {
            for (j = 0; j < Nx; j ++)
            {
                for (k = 0; k < Nz; k ++)
                {
                    T_relax[i][j][k] = -1;
                }
            }
        }
    }
    
    // Target residuals must be positive
    if (checkConvergence)
    {
        for (i = 0; i < Ntracs; i ++)
        {
            if (targetRes[i]<=0)
            {
                fprintf(stderr,"targetResFile may contain only values that are >0.");
                printUsage();
                return 0;
            }
        }
    }
  
#pragma parallel
    
    // Diffusivities must be positive
    for (j = 0; j < Nx+1; j ++)
    {
        for (k = 0; k < Nz+1; k ++)
        {
            if (Kgm_psi_ref[j][k] < 0)
            {
                fprintf(stderr,"KgmFile may contain only values that are >0.");
                printUsage();
                return 0;
            }
            if (Kiso_psi_ref[j][k] < 0)
            {
                fprintf(stderr,"KisoFile may contain only values that are >0.");
                printUsage();
                return 0;
            }
            if (Kdia_psi_ref[j][k] < 0)
            {
                fprintf(stderr,"KdiaFile may contain only values that are >0.");
                printUsage();
                return 0;
            }
        }
    }
    
    // Topographic depths must be positive
    for (j = 0; j < Nx+2; j ++)
    {
        if (hb_in[j]<=0)
        {
            fprintf(stderr,"topogFile may contain only values that are >0.");
            printUsage();
            return 0;
        }
    }
    
    //////////////////////////////////////
    ///// END READING PARAMETER DATA /////
    //////////////////////////////////////
  
  
  
    
    
    ////////////////////////////
    ///// BEGIN GRID SETUP /////
    ////////////////////////////
    
    // Sigma coordinates
    for (k = 0; k < Nz; k ++)
    {
        sigma_phi[k] = -1 + (k+0.5)*ds;
    }
    for (k = 0; k < Nz+1; k ++)
    {
        sigma_psi[k] = -1 + k*ds;
    }
    
    // Water column depths on phi-points
    for (j = 0; j < Nx; j ++)
    {
        // Topographic depth on phi-gridpoints
        hb_phi[j] = hb_in[j+1]; // Note +1 offset because hb_in has length Nx+2
        
        // Topographic slope on phi-gridpoints
        sb_phi[j] =  - (hb_in[j+2]-hb_in[j]) * _2dx; // Note +1 offset because hb_in has length Nx+2
    }
    
    // Water column depths on psi-points
    for (j = 0; j < Nx+1; j ++)
    {
        // Topographic depth on psi-gridpoints
        hb_psi[j] = 0.5*(hb_in[j]+hb_in[j+1]);
        
        // Topographic slope on psi-gridpoints
        sb_psi[j] =  - (hb_in[j+1]-hb_in[j]) * _dx;
    }
    
    // True depths at phi-points
    for (j = 0; j < Nx; j ++)
    {
        for (k = 0; k < Nz; k ++)
        {
            ZZ_phi[j][k] = stretch_ROMS(sigma_phi[k],h_c,theta_s,theta_b,hb_phi[j]);
        }
    }
    
    // True depths at psi-points
    for (j = 0; j < Nx+1; j ++)
    {
        for (k = 0; k < Nz+1; k ++)
        {
            ZZ_psi[j][k] = stretch_ROMS(sigma_psi[k],h_c,theta_s,theta_b,hb_psi[j]);
        }
    }
    
    // True depths at u-points
    for (j = 0; j < Nx+1; j ++)
    {
        for (k = 0; k < Nz; k ++)
        {
            ZZ_u[j][k] = stretch_ROMS(sigma_phi[k],h_c,theta_s,theta_b,hb_psi[j]);
        }
    }
    
    // True depths at w-points
    for (j = 0; j < Nx; j ++)
    {
        for (k = 0; k < Nz+1; k ++)
        {
            ZZ_w[j][k] = stretch_ROMS(sigma_psi[k],h_c,theta_s,theta_b,hb_phi[j]);
        }
    }
    
    // Grid spacings on phi-points
    for (j = 0; j < Nx; j ++)
    {
        for (k = 0; k < Nz; k ++)
        {
            _dz_phi[j][k] = 1/(ZZ_w[j][k+1]-ZZ_w[j][k]);
            
            if ((k == 0) || (k == Nz-1))
            {
                _2dz_phi[j][k] = 0.5*_dz_phi[j][k];       // Should never be used
            }
            else
            {
                _2dz_phi[j][k] = 1/(ZZ_phi[j][k+1] - ZZ_phi[j][k-1]);
            }
        }
    }
    
    // Grid spacings on u-points
    for (j = 0; j < Nx+1; j ++)
    {
        for (k = 0; k < Nz; k ++)
        {
            dz_u[j][k] = (ZZ_psi[j][k+1]-ZZ_psi[j][k]);
            _dz_u[j][k] = 1/dz_u[j][k];
        }
    }
    
    // Grid spacings on w-points
    for (j = 0; j < Nx; j ++)
    {
        for (k = 0; k < Nz+1; k ++)
        {
            if (k == 0)
            {
                _dz_w[j][k] = 1/(2*(ZZ_phi[j][k]-ZZ_w[j][k]));       // Should never be used
            }
            else if (k == Nz)
            {
                _dz_w[j][k] = 1/(2*(ZZ_w[j][k]-ZZ_phi[j][k-1]));       // Should never be used
            }
            else
            {
                _dz_w[j][k] = 1/(ZZ_phi[j][k]-ZZ_phi[j][k-1]);
            }
            
            _dzsq_w[j][k] = SQUARE(_dz_w[j][k]);
        }
    }
    
    // Grid spacings on psi-points
    for (j = 0; j < Nx+1; j ++)
    {
        for (k = 0; k < Nz+1; k ++)
        {
            if (k == 0)
            {
                _dzsq_psi[j][k] = SQUARE( 1/(2*(ZZ_u[j][k]-ZZ_psi[j][k])) );       // Should never be used
            }
            else if (k == Nz)
            {
                _dzsq_psi[j][k] = SQUARE( 1/(2*(ZZ_psi[j][k]-ZZ_u[j][k-1])) );       // Should never be used
            }
            else
            {
                _dzsq_psi[j][k] = SQUARE( 1/(ZZ_u[j][k]-ZZ_u[j][k-1]) );
            }
        }
    }
  
    // Write model grid to output files for post-simulation analysis
    if (!writeModelGrid(ZZ_phi,ZZ_psi,ZZ_u,ZZ_w,outdir))
    {
        fprintf(stderr,"Unable to write model grid");
        printUsage();
        return 0;
    }
    
    // For calculating buoyancy gradients at SML base
    if (use_sml)
    {
        for (j = 0; j < Nx+1; j ++)
        {
            k_sml[j] = 0; // Default - bottom of the ocean
            for (k = Nz-1; k >= 0; k --)
            {
                if (ZZ_psi[j][k] < -Hsml)
                {
                    k_sml[j] = k;
                    break;
                }
            }
            // If the SML is shallower than the first vertical grid point,
            // set the index and weights to calculate db/dz at the first interior
            // psi-gridpoint
            if (k_sml[j] == Nz-1)
            {
                wp_sml[j] = 1;
                wn_sml[j] = 0;
            }
            // If the SML extends to the very bottom of the ocean, set the linear
            // interpolation weights to calculate db/dz at the first interior
            // psi-gridpoint
            else if (k_sml[j] == 0)
            {
                wp_sml[j] = 0;
                wn_sml[j] = 1;
            }
            // Default linear interpolation weights for db/dz at the SML base
            else
            {
                wn_sml[j] = (-Hsml-ZZ_psi[j][k_sml[j]]) / (ZZ_psi[j][k_sml[j]+1]-ZZ_psi[j][k_sml[j]]);
                wp_sml[j] = 1.0 - wn_sml[j];
            }
        }
    }
    
    // For calculating buoyancy gradients at BBL top
    if (use_bbl)
    {
        for (j = 0; j < Nx+1; j ++)
        {
            k_bbl[j] = Nz; // Default - top of the ocean
            for (k = 1; k <= Nz; k ++)
            {
                if (ZZ_psi[j][k] > -hb_psi[j] + Hbbl)
                {
                    k_bbl[j] = k;
                    break;
                }
            }
            // If the BBL occupies the full water column depth
            // set the index and weights to calculate db/dz at the first interior
            // psi-gridpoint
            if (k_bbl[j] == Nz)
            {
                wp_bbl[j] = 1;
                wn_bbl[j] = 0;
            }
            // If the BBL is shallower than the bottom grid cell, set the linear
            // interpolation weights to calculate db/dz at the first interior
            // psi-gridpoint
            else if (k_bbl[j] == 1)
            {
                wp_bbl[j] = 0;
                wn_bbl[j] = 1;
            }
            // Default linear interpolation weights for db/dz at the BBL top
            else
            {
                wp_bbl[j] = (ZZ_psi[j][k_bbl[j]] - (-hb_psi[j]+Hbbl)) / (ZZ_psi[j][k_bbl[j]] - ZZ_psi[j][k_bbl[j]-1]);
                wn_bbl[j] = 1.0 - wp_bbl[j];
            }
        }
    }
    
    //////////////////////////
    ///// END GRID SETUP /////
    //////////////////////////
  
  
  
    
    
    ////////////////////////////////////
    ///// BEGIN INITIAL CONDITIONS /////
    ////////////////////////////////////
    
#pragma parallel
    
    // Set the initial tracer fields
    for (i = 0; i < Ntracs; i ++)
    {
        for (j = 0; j < Nx; j ++)
        {
            for (k = 0; k < Nz; k ++)
            {
                phi_in[i][j][k] = phi_init[i][j][k];
                if (T_relax[i][j][k] == 0.0)
                {
                    phi_in[i][j][k] = phi_relax[i][j][k];
                }
            }
        }
    }
    
    // Initialize convergence residuals
    if (checkConvergence)
    {
        for (i = 0; i < Ntracs; i ++)
        {
            res[i] = 10*targetRes[i];
        }
    }
 
    // Write out the initial data if a save interval is specified
    if (dt_s > 0.0)
    {
      if (!writeModelState(t,0,phi_in,outdir))
      {
        fprintf(stderr,"Unable to write model initial state");
        printUsage();
        return 0;
      }
    }
    
    // Write initial time to time file
    if (tfile != NULL)
    {
      fprintf(tfile,"%e ",t);
      fflush(tfile);
    }
  
    //////////////////////////////////
    ///// END INITIAL CONDITIONS /////
    //////////////////////////////////
    
  
  
  
    ///////////////////////////////////////
    ///// BEGIN TIME INTEGRATION LOOP /////
    ///////////////////////////////////////
    
  
    // Numerical time-integration loop - keep going while the residual exceeds
    // the target and the current time does not exceed the max time
    while (!targetReached && (t < tmax))
    {
        // Step 1: Perform a single numerical time-step for all physically explicit terms in the equations
        switch (timeSteppingScheme)
        {
            case TIMESTEPPING_RKTVD1:
            {
                dt = rktvd1(&t,phi_in_V,phi_out_V,cflFrac,Ntot,&tderiv);
                break;
            }
            case TIMESTEPPING_RKTVD2:
            {
                dt = rktvd2(&t,phi_in_V,phi_out_V,phi_buf_V,cflFrac,Ntot,&tderiv);
                break;
            }
            case TIMESTEPPING_RKTVD3:
            {
                dt = rktvd3(&t,phi_in_V,phi_out_V,phi_buf_V,cflFrac,Ntot,&tderiv);
                break;
            }
            case TIMESTEPPING_AB1:
            {
                dt = ab1(&t,phi_in_V,phi_out_V,dt_vars,cflFrac,Ntot,&tderiv);
                break;
            }
            case TIMESTEPPING_AB2:
            {
                // calculate the first few timesteps with lower order schemes
                if (nIters == 0)
                {
                    dt = ab1(&t,phi_in_V,phi_out_V,dt_vars,cflFrac,Ntot,&tderiv);
                    // Save h1 for the next time step.
                    h1 = dt;
                    printf("dt = %f \n",dt);

                    // copy over data for the next timestep
                    memcpy(dt_vars_1,dt_vars,Ntot*sizeof(real));
                }
                else
                {
                    dt = ab2(&t,phi_in_V,phi_out_V,dt_vars,dt_vars_1,cflFrac,h1,Ntot,&tderiv);
                    // Save h1 for the next time step.
                    h1 = dt;
                }
                break;
            }
            case TIMESTEPPING_AB3:
            {
                // calculate the first few timesteps with lower order schemes
                if (nIters == 0)
                {
                    dt = ab1(&t,phi_in_V,phi_out_V,dt_vars,cflFrac,Ntot,&tderiv);
                    // Save h1 for the next time step.
                    h1 = dt;
                    // copy over data for the next timestep
                    memcpy(dt_vars_1,dt_vars,Ntot*sizeof(real));

                    // save this data for the n == 3 time step
                    memcpy(dt_vars_2,dt_vars,Ntot*sizeof(real));
                    h2 = dt; // time step
                }
                else if (nIters == 1)
                {
                    dt = ab2(&t,phi_in_V,phi_out_V,dt_vars,dt_vars_1,cflFrac,h1,Ntot,&tderiv);
                    // Save h1 for the next time step.
                    h1 = dt;
                }
                else  // Once we have the other two iterations, we can use the third order step
                {
                    dt = ab3(&t,phi_in_V,phi_out_V,dt_vars,dt_vars_1,dt_vars_2,cflFrac,h1,h2,Ntot,&tderiv);
                    // save for next time step
                    h2 = h1;
                    h1 = dt;
                }
                break;
            }
            default:
            {
                fprintf(stderr,"ERROR: Unknown time-integration method\n");
                break;
            }
        }
      
      
      
        // Step 2: Add implicit vertical diffusion
        do_impl_diff(t,dt,phi_out);
      
      
      
      
        // Step 3 (optional): apply zonal barotropic pressure gradient correction
        do_pressure_correct(phi_out);
      
      
#pragma parallel
        
        // Step 4: Enforce zero tendency where relaxation time is zero
        for (i = 0; i < Ntracs; i ++)
        {
            for (j = 0; j < Nx; j ++)
            {
                for (k = 0; k < Nz; k ++)
                {
                    if (T_relax[i][j][k] == 0.0)
                    {
                        phi_out[i][j][k] = phi_relax[i][j][k];
                    }
                }
            }
        }
      
      
      
#pragma parallel
        
        // Step 5 (optional): Calculate the residuals as an L2-norm between adjacent iterations
        if (checkConvergence)
        {
          targetReached = true;
          for (i = 0; i < Ntracs; i ++)
          {
              res[i] = 0;
              for (j = 0; j < Nx; j ++)
              {
                  for (k = 0; k < Nz; k ++)
                  {
                      res[i] += SQUARE((phi_in[i][j][k]-phi_out[i][j][k])/dt);
                  }
              }
              res[i] = sqrt(res[i]/(Nx*Nz));
              
              // Check whether we've reached ALL target residuals for the various tracers
              if (res[i] > targetRes[i])
              {
                  targetReached = false;
              }
              
              // NaN residual clearly indicates a problem
              if (isnan(res[i]))
              {
                  fprintf(stderr,"ERROR: Computation blew up: residual==NaN\n");
                  printUsage();
                  return 0;
              }
          }
        }
      
      
      
        // Step 6: If the time step has taken us past a save point (or multiple
        // save points), interpolate and write out the data
        while ((dt_s > 0) && (t >= t_next))
        {
            wc = (t-t_next) / dt;
            wn = 1 - wc;
            
#pragma parallel
            
            // Interpolate values at t_next into the phi_int matrix
            for (i = 0; i < Ntracs; i ++)
            {
                for (j = 0; j < Nx; j ++)
                {
                    for (k = 0; k < Nz; k ++)
                    {
                        phi_int[i][j][k] = wc*phi_in[i][j][k] + wn*phi_out[i][j][k];
                    }
                }
            }
            
            // Write out the interpolated data from the phi_int matrix
            n_s += 1;
            if (!writeModelState(t_next,n_s,phi_int,outdir)) // Recall phi_int is a pointer to phi_int_V
            {
                fprintf(stderr,"Unable to write model state");
                printUsage();
                return 0;
            }
            
            // Write current time to time file
            if (tfile != NULL)
            {
                fprintf(tfile,"%e ",t_next);
                fflush(tfile);
            }
            
            // Update the next save time
            t_next += dt_s;
            
            // Printing out the buoyancy residual can be quite a useful way of
            // keeping track of the computation's progress
            printf("%e, time = %f \n",res[idx_buoy],t/day);
            fflush(stdout);
        }
      
      
      
        // Copy the next iteration from phi_out back to phi_in,
        // ready for the next time step
        memcpy(phi_in_V,phi_out_V,Ntot*sizeof(real));
        
        // Increment iteration count
        nIters += 1;
    }
  
    ////////////////////////////////
    ///// END TIME INTEGRATION /////
    ////////////////////////////////
  
  
  
  
  
    /////////////////////////
    ///// BEGIN CLEANUP /////
    /////////////////////////
  
    // Write out the final model state
    if (dt_s == 0)
    {
        n_s += 1;
        if (!writeModelState(t,n_s,phi_in,outdir))
        {
            fprintf(stderr,"Unable to write model final state");
            printUsage();
            return 0;
        }
    }
    
    // Print completion time in time file
    if (tfile != NULL)
    {
        time(&now);
        fprintf(tfile,"\nProgram completed at %s\n", ctime(&now));
        for (i = 0; i < Ntracs; i ++)
        {
            fprintf(tfile,"\nres %d = %e, target res %d = %e\n", i, res[i], i, targetRes[i]);
        }
        fclose(tfile);
    }
  
    ///////////////////////
    ///// END CLEANUP /////
    ///////////////////////
  
  
  
  
    
    return 0;
}
<|MERGE_RESOLUTION|>--- conflicted
+++ resolved
@@ -120,11 +120,7 @@
 char * progname = NULL;
 
 // Time-stepping scheme
-<<<<<<< HEAD
 uint timeSteppingScheme = TIMESTEPPING_AB3;
-=======
-uint timeSteppingScheme = TIMESTEPPING_RKTVD1;
->>>>>>> 19ff2a52
 
 // Tracer advection scheme
 uint advectionScheme = ADVECTION_KT00;
