--- conflicted
+++ resolved
@@ -429,6 +429,7 @@
 
 
 
+
 // TODO upgrade these to Ferrari et al form
 
 /**
@@ -444,27 +445,15 @@
  */
 real surfStructFun (real z, real h_sml, real _lambda)
 {
-<<<<<<< HEAD
-  real G = 1.0;
-
-  if (z > -h_sml)
-  {
-    G = -z/h_sml;
-    //G = -(1+h_sml*_lambda)*SQUARE(z/h_sml) - (2+h_sml*_lambda)*(z/h_sml);
-  }
-  
-  return G;
-=======
     real G = 1.0;
     
     if (z > -h_sml)
     {
-        //G = -z/h_sml;
-        G = -(1+h_sml*_lambda)*SQUARE(z/h_sml) - (2+h_sml*_lambda)*(z/h_sml);
+        G = -z/h_sml;
+        //G = -(1+h_sml*_lambda)*SQUARE(z/h_sml) - (2+h_sml*_lambda)*(z/h_sml);
     }
     
     return G;
->>>>>>> d0fbc5d6
 }
 
 
@@ -551,15 +540,6 @@
                  real **           Siso_u,
                  real **           Siso_w)
 {
-<<<<<<< HEAD
-  int j,k;
-  real db_dz_sml, db_dz_bbl;
-  real G_sml, G_bbl, G_slope;
-  real z;
-  real d2b_dz2;
-  real _lambda_sml, lambda_bbl;
-  
-=======
     int j,k;
     real db_dz_sml, db_dz_bbl;
     real G_sml, G_bbl, G_slope;
@@ -567,7 +547,6 @@
     real d2b_dz2;
     real _lambda_sml, lambda_bbl;
     
->>>>>>> d0fbc5d6
 #pragma parallel
     
     // Calculate the effective isopycnal slope S_e everywhere
