%%% 
%%% bgc_setup.m
%%%
%%% Sets biogeochemical parameters to be used in MAMEBUS. model_type
%%% indicates the complexity of the biogeochemical model to be used. Based
%%% on the type of model indicated, the output will create a vector with
%%% the appropriate uptake values, and intial conditions.
%%%
%%% The initial values will be output as either a vector (for the nitrate
%%% only model of a matrix of initial values for phytoplankton and
%%% zooplankton).
%%%


function [params, bgc_init,nparams] = bgc_setup(model_type,NP,NZ,ND,XX_tr,ZZ_tr)

%%% Note, all biogeochemical parameters are calculated in seconds
t1day = 24*60*60; %%% Seconds in 1 day

switch (model_type)
    
    %%%%%%%%%%%%%%%%%%%%%%%%%%%%%%%%%%%%%%%%%%%%%%%%%%
    %%%%%%%%%%%%%%%%%%%% Nitrate %%%%%%%%%%%%%%%%%%%%%
    %%%%%%%%%%%%%%%%%%%%%%%%%%%%%%%%%%%%%%%%%%%%%%%%%%
    
    case 1 %%% Nitrate Only Model
        a_temp = 0.6/t1day;
        b_temp = 1.066;
        c_temp = 1;
        alpha = 0.025/t1day; % s^-1 (W/m^2)^-1
        monod = 0;
        
        params = [a_temp, b_temp, c_temp, alpha, monod];
        
        %%% Initial nitrate profile (Hyperbolic)
        Nmax = 30; %%% Maximum concentration of nutrient at the ocean bed
        Ncline = 250; % Approximate guess of the depth of the nutracline
        bgc_init = -Nmax*tanh(ZZ_tr./Ncline);
    
        lp = 0; lz = 0;
        nparams = length(params);

    %%%%%%%%%%%%%%%%%%%%%%%%%%%%%%%%%%%%%%%%%%%%%%%%%%%
    %%%%%%%%%%%%%%%%%%%%% NPZ %%%%%%%%%%%%%%%%%%%%%%%%%
    %%%%%%%%%%%%%%%%%%%%%%%%%%%%%%%%%%%%%%%%%%%%%%%%%%%
    
<<<<<<< HEAD
    case 3 %%% Size Structured NPZ model based on Banas
=======
    case 2 %%% Size Structured NPZ model based on Banas
>>>>>>> 19ff2a52
        nparams = 0; 
        
        % Zooplankton Spectra
        minp = 1; % micrometers
        minz = exp(log(minp/0.65)/0.56); % micrometers
        maxz = 460;
        lz = logspace(log10(minz),log10(maxz),NZ);   
        lz = lz.';
    
        % Phytoplankton Spectra
        maxp = floor(0.65*(maxz)^0.56);
        lp = logspace(log10(minp),log10(maxp),NP);
        lp = lp.';
        
        %%%%%%%%%%%% Nutrient Parameters %%%%%%%%%%%%%%%
        % maximum uptake rate
        vmax = zeros(NP,1); 
        av = 2.6/t1day; % s^-1
        bv = -0.45;
    
        % nutrient limiting Monod constant
        monod = zeros(NP,1);
        am = 0.1;
    
%         %%%%%%%%% Phytoplankton Parameters %%%%%%%%%%%%
%         as = 0;
%         bs = 0.39;
    
        %%%%%%%%% Zooplankton Parameters %%%%%%%%%%%%%%
        maxgraze = zeros(NZ,1);
        amg = 26/t1day; % s^-1
        bmg = -0.4;
        
        preyopt = zeros(NZ,1);
        ap = 0.65;
        bp = 0.56;
                
        for ii = 1:NZ
            maxgraze(ii) = amg*lz(ii)^bmg;
            preyopt(ii)  = ap*lz(ii)^bp;
        end
    
        for ii = 1:NP
            vmax(ii) = av*lp(ii)^bv;
            monod(ii) = am*lp(ii);
       
%             sink(ii) = as*lp(ii)^bs;
        end
        
        kp = 3*ones(NZ,1);
        
        %%% Determine of NP or NZ is larger, 
       Ntot = 0;
       Ncase = -1;
       if (NP > NZ)
           Ntot = NP; % More phytoplankton size classes
           Ncase = 0;
       else
           Ntot = NZ; % Equal size classes or more zooplankton
           Ncase = 1;
       end
       
       %%% Build the params matrix
       params = zeros(Ntot,nparams);
       
       if (NP == NZ)
           params = [lp;lz;vmax;monod;maxgraze;preyopt;kp];
       else
           if (Ncase == 0) % must add appropriate number of zeros to the zooplankton parameters to create a matrix
               addZ = NP - NZ;
               append = zeros(addZ,1);
               maxgraze = [maxgraze ; append];
               preyopt = [preyopt ; append];
               kp = [kp ; append];
               lp = [lp; append];
               lz = [lz; append];
               if length(kp) ~= length(vmax)
                   disp('Parameter vectors are not the same length')
                   return
               end
           else
               addP = NZ - NP;
               append = zeros(addP,1);
               vmax = [vmax ; append];
               monod = [monod; append];
               lp = [lp; append];
               lz = [lz; append];
               if length(kp) ~= length(vmax)
                   disp('Parameter vectors are not the same length')
                   return
               end
           end
           params = [lp; lz; vmax; monod; maxgraze; preyopt; kp];
       end
       
       
       
       
       % Initialize bgc to have a maximum amount of phytoplankton at the
       % top, use the initial value of 1 mmol /m^3 of phytoplankton
       % concentration at the surface for every size class and 0.1 mmol/m^3
       % of zooplankton
       
       spec_tot = NP + NZ + ND + 1; % total species available,
       bgc_init = zeros(40,40,spec_tot); %%% Add one for nitrate
       
       
       %%% Initial values of phytoplankton and zooplankton concentration
       %%% These worked in the matlab model, for now.
       pmax = 2;
       zmax = 1;
       dmax = 5;
       bgc_cline = 50; %m
       
       %%% Initial nitrate profile (Hyperbolic)
       Nmax = 15; %%% Maximum concentration of nutrient at the ocean bed
       
       bgc_init(:,:,1) = Nmax*ones(size(ZZ_tr));
       
       for ii = 1:NP
           bgc_init(:,:,ii+1) = pmax*ones(size(ZZ_tr));
       end
       
       for ii = 1:NZ
           bgc_init(:,:,ii+1+NP) = zmax*ones(size(ZZ_tr));
       end
       
       for ii = 1:ND
           bgc_init(:,:,ii+1+NP+NZ) = dmax*(1-tanh(ZZ_tr./bgc_cline));
       end
       
       nparams = length(params);

end   
end<|MERGE_RESOLUTION|>--- conflicted
+++ resolved
@@ -44,11 +44,7 @@
     %%%%%%%%%%%%%%%%%%%%% NPZ %%%%%%%%%%%%%%%%%%%%%%%%%
     %%%%%%%%%%%%%%%%%%%%%%%%%%%%%%%%%%%%%%%%%%%%%%%%%%%
     
-<<<<<<< HEAD
     case 3 %%% Size Structured NPZ model based on Banas
-=======
-    case 2 %%% Size Structured NPZ model based on Banas
->>>>>>> 19ff2a52
         nparams = 0; 
         
         % Zooplankton Spectra
