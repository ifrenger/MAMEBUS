--- conflicted
+++ resolved
@@ -169,10 +169,7 @@
           set(gca, 'CLim', [0, 20]);
         case 1 %%% Depth tracer
           [C h] = contourf(XX_tr,ZZ_tr,phi,-(0:200:H));
-<<<<<<< HEAD
-        case n_var %%% All other tracers
-             [C h] = contourf(XX_tr,ZZ_tr,phi,20);
-=======
+
         case 2 %%% Nitrate
               buoy_file = fullfile(dirpath,['TRAC',num2str(0),'_n=',num2str(n),'.dat']);
               bfid = fopen(buoy_file,'r');
@@ -214,7 +211,7 @@
               axis([0 Nx -120 0])
           else
             [C h] = contourf(XX_tr,ZZ_tr,phi,20);
->>>>>>> 8c3f85ad
+
 %             hold on
 %             plot(XX_tr,eu_depth,'w','LineWidth',2)
 %             hold off
